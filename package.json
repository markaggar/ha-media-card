{
  "name": "ha-media-card",
<<<<<<< HEAD
  "version": "5.6.1",
=======
  "version": "5.6.2",
>>>>>>> 2181f96d
  "description": "Home Assistant Lovelace card for displaying media with slideshow, favorites, and metadata",
  "type": "module",
  "scripts": {
    "build": "rollup -c",
    "watch": "rollup -c -w",
    "build:concat": "node ./scripts/build-concat.mjs"
  },
  "repository": {
    "type": "git",
    "url": "https://github.com/markaggar/ha-media-card.git"
  },
  "author": "Mark Aggar",
  "license": "MIT",
  "devDependencies": {
    "rollup": "^4.0.0"
  }
}<|MERGE_RESOLUTION|>--- conflicted
+++ resolved
@@ -1,10 +1,6 @@
 {
   "name": "ha-media-card",
-<<<<<<< HEAD
-  "version": "5.6.1",
-=======
   "version": "5.6.2",
->>>>>>> 2181f96d
   "description": "Home Assistant Lovelace card for displaying media with slideshow, favorites, and metadata",
   "type": "module",
   "scripts": {
