![Version](https://img.shields.io/github/v/release/markaggar/ha-media-card?style=for-the-badge)

[![hacs_badge](https://img.shields.io/badge/HACS-Default-41BDF5.svg?style=for-the-badge)](https://github.com/hacs/frontend)

# HA Media Card 🎬
A powerful custom Home Assistant Dashboard card that displays images and videos with **smart slideshow behavior**, **hierarchical folder scanning**, **rich metadata displays**, and **intelligent content prioritization**. Features include **multi-level folder management**, **precision navigation controls**, **video completion detection**, and a **built-in media browser** for easy file selection. Perfect for displaying family photos, security camera snapshots, or any media files from your Home Assistant media folders with performance optimization. 100% developed with VS Code using GitHub Copilot with Claude Sonnet 4.0/4.5.

It is highly recommended you also install the [Media Index Integration](https://github.com/markaggar/ha-media-index) that is required for many of the cool features of Media Card - Reduced scanning overhead (Media Index does this periodically instead of Media Card everytime you load the card), EXIF metadata extraction, favoriting, editing and deleting photos and related photos support.

<img width="691" height="925" alt="Media Card displaying a photo with metadata" src="docs/media-card.gif" />

## ✨ Key Features  

### **Smart Media Display** 
- 🎬 **Mixed Media**: Display images and videos together seamlessly  
- 🎯 **Media Modes** - Single Media and Folder modes
- 📂 **Multiple Folder Modes**: Sequential or Random selection of media from folders with optional file system recursion
- 🔄 **Auto-Advance/Refresh**: Configurable intervals for dynamic content
- 🎥 **Video Controls**: Autoplay, loop, mute and limit video length
- 🖼️ **Aspect Ratio Control**: Optimize display for any layout (panel, card, fullscreen)
- **✨ Image Zoom**: Click to zoom into any point of an image, click again to reset (configurable zoom level 1.5-5x)
- **📱 Kiosk Mode**: Automatically activate/deactivate kiosk mode (full screen) (perfect for wall-mounted tablets)
- 🎭 **Manual Fullscreen Mode**: Dedicated button for immersive viewing of images (great for dashboards with small media cards)
### **Metadata Visibility & Management with Media Index**
- ❤️ **Favorite Button**: 'Heart' your favorite photos and videos, with Ratings written back to photos (video ratings are in the Media Index DB only due to technical limitations)
- ✏️ **Edit and Delete Buttons**: Move photos to _Edit or _Junk folders for further editing or review. Media Index provides a service to restore files in the _Edit folder to their original location.
- 📊 **Metadata Panel Button**: Popup shows full image metadata, including date/time, location and camera information
- 🏷️ **Metadata Display**: Selectively overlay key metadata elements - EXIF date, time and location, and folder and file name
### **Intelligent Navigation**
- ⏸️ **Manual Queue Navigation**: Manually pause/resume, advance forward and back in a queue.
- 📋 **Queue Preview Panel**: View upcoming and previous items in your slideshow queue with thumbnail navigation
- ⌨️ **Keyboard Shortcuts**: Arrow keys, space, and more
- 👆 **Interactive Actions**: Tap, hold, and double-tap customization with optional custom confirmation messages
### **Media Discovery Features** (requires Media Index)
- 📸 **Burst Review**: Review rapid-fire photos taken at the same moment to select the best shot
- 📅 **Same Date**: View other media items from the same date as the current photo
- 📆 **Through the Years**: See photos from today's date across all years in your library (with adjustable ±N day window)
- 💾 **Burst Metadata Persistence**: Save favorite selections from burst reviews to file metadata for future reference
### **Advanced Capabilities**
- 🖱️ **Point-and-click file and folder selection** with real image thumbnails. No more typing paths!
- 🔍 **Media Index Integration**: Database-backed selection with enhanced metadata
- 🌲 **Hierarchical Scanning**: Handle thousands of files across nested folders efficiently with near immediate display of images
- 🎯 **Priority Folders**: Boost visibility of recent photos or favorites (3x, 2x multipliers)
- ⏯️ **Smart Pause/Resume**: Slideshow automatically pauses when you pause a video, navigate away, or switch tabs. Resumes right where you left off when you return.

## Installation 

### Install via HACS
[![Open in HACS](https://my.home-assistant.io/badges/hacs_repository.svg)](https://my.home-assistant.io/redirect/hacs_repository/?owner=markaggar&repository=ha-media-card&category=frontend)

**Manual Installation**
1. Download `ha-media-card.js` from [latest release](https://github.com/markaggar/ha-media-card/releases/latest)
2. Copy to `/config/www/cards/ha-media-card.js`  
3. Add resource in Settings → Dashboards → Resources:
   - URL: `/local/cards/ha-media-card.js`
   - Type: JavaScript Module  
4. Restart Home Assistant and hard refresh browser

## 📚 [Documentation](docs/guides/) 

**Getting Started**

- **[Installation Guide](docs/guides/installation.md)** - Complete setup instructions for HACS and manual installation   

- **[Configuration Reference](docs/guides/configuration.md)** - All available options and parameters

- **[Examples](docs/guides/examples.md)** - Real-world configurations for common use cases
   
**Features & Advanced Usage**

- **[Features Guide](docs/guides/features.md)** - Detailed explanation of all capabilities

- **[Troubleshooting](docs/guides/troubleshooting.md)** - Solutions to common issues
   
**Development**   

- **[CHANGELOG.md](CHANGELOG.md)** - Version history and release notes

- **[GitHub Issues](https://github.com/markaggar/ha-media-card/issues)** - Bug reports and feature discussions

**Built with ❤️ using GitHub Copilot + Claude Sonnet**

⭐ **Enjoying the Media Card?** Give it a star on GitHub!

 
## 📋 **Special Considerations**

### �️ Kiosk Mode Integration

The Media Card includes seamless integration with the popular [Kiosk Mode](https://github.com/NemesisRE/kiosk-mode) HACS integration for full-screen dashboard experiences. When kiosk mode is enabled, the media card provides visual hints and exit controls for a professional display setup.

#### 🛠️ **Setup Requirements**

##### 1. Install Kiosk Mode
Install the [Kiosk Mode integration](https://github.com/NemesisRE/kiosk-mode) via HACS:

```
HACS → Frontend → Search "Kiosk Mode" → Install
```

##### 2. Create Kiosk Mode Boolean
Add an input boolean to control kiosk mode state:

```yaml
# configuration.yaml
input_boolean:
  kiosk_mode:
    name: "Kiosk Mode"
    icon: mdi:fullscreen
```

##### 3. Configure Kiosk Mode
Add kiosk mode configuration to your dashboard view:

```yaml
# In your dashboard view configuration
kiosk_mode:
  hide_header: '{{ is_state("input_boolean.kiosk_mode", "on") }}'
  hide_sidebar: '{{ is_state("input_boolean.kiosk_mode", "on") }}'
```

###### ⚙️ **Media Card Configuration**

Add kiosk mode settings to your media card:

```yaml
type: custom:media-card
title: "Fullscreen Photo Display"
media_type: image
media_path: media-source://media_source/local/photos/
folder_mode: random
auto_refresh_seconds: 30

# Kiosk Mode Integration
kiosk_mode_entity: input_boolean.kiosk_mode
double_tap_action:
  action: toggle-kiosk
kiosk_mode_auto_enable: true
kiosk_mode_show_indicator: true
```

<<<<<<< HEAD
## 🕒 Custom Date/Time Extraction (Beta)
=======
## 🕒 Custom Date/Time Extraction
>>>>>>> 37bd76be

Add support for parsing dates and times directly from your filenames and/or folder paths using simple, declarative patterns.

### Configuration

Add the `custom_datetime_format` block to your card config. You can specify different patterns for filenames and folders. Enable `debug_mode` to see extraction logs in the browser console.

```yaml
type: custom:media-card
debug_mode: true
custom_datetime_format:
  # Example filename formats:
  #  - "YYYY-MM-DD_HH-mm-ss"  -> 2024-12-01_14-30-45.jpg
  #  - "YYYYMMDD_HHmmss"      -> 20241201_143045.jpg
  #  - "YYYYMMDD"             -> 20241201.jpg
  filename_pattern: "YYYY-MM-DD_HH-mm-ss"

  # Example folder format:
  #  - "YYYY/MM/DD"           -> .../2024/12/01/filename.jpg
  folder_pattern: "YYYY/MM/DD"
```

### Supported Tokens

- `YYYY`: 4-digit year
- `MM`: 2-digit month
- `DD`: 2-digit day
- `HH`: 2-digit hour (24h)
- `mm`: 2-digit minute
- `ss`: 2-digit second

You can use separators like `-`, `_`, `/`, `T`, or spaces to match your naming scheme.

### How It Works

- The card first attempts to parse using your custom patterns.
- If parsing fails, it automatically falls back to the built-in filename patterns used in previous versions (no config change required).
- If both custom and built-in parsing fail, the card will rely on EXIF data (if available via Media Index) or leave the date unset.
- When both folder and filename patterns are configured, the folder date is used first only if it successfully parses; otherwise the filename date is used.

### Debugging

Set `debug_mode: true` to see helpful logs in the console:

```
🕒 [Custom DateTime] Extracted from filename "2024-12-01_14-30-45.jpg": Sun Dec 01 2024 14:30:45
⚠️ [Custom DateTime] Failed to extract from folder "2024/12/01" with pattern "YYYY-MM-DD"
🕒 [DateTime] Extracted from filename "20220727_140134.jpg": Wed Jul 27 2022 14:01:34
```

No changes are required if you don't need this feature — it's fully optional and backward compatible.

## 📄 License

This project is licensed under the MIT License - see the [LICENSE](LICENSE) file for details.

## 🤝 Contributing

Contributions are welcome! This project uses a modular source structure for easier development and maintenance.

### Development Workflow

The card is developed under `src/` as ES modules and bundled into a single `ha-media-card.js` file for deployment.

**Quick Start:**
1. Fork the repository and clone your fork
2. Create a branch from `dev`: `git checkout -b feature/my-feature dev`
3. Install Node.js and dependencies: `npm install`
4. Edit source files under `src/`:
   - `src/core/` - Shared utilities and base classes
   - `src/providers/` - Provider implementations
   - `src/ui/` - Main card component
   - `src/editor/` - Configuration editor
5. Build: `npm run build:concat` (concatenation build - preserves class names)
6. Test on your Home Assistant instance
7. Commit changes and push to your fork
8. Open a Pull Request against the `dev` branch

**Important**: All contributions and PRs should be based off the `dev` branch, not `master`. The `master` branch is reserved for stable releases only.

For detailed development guidelines, see [`.github/copilot-instructions.md`](.github/copilot-instructions.md).

## 🙏 Acknowledgments

- Home Assistant community for inspiration and support
- Lit Element for the excellent web component framework
- All users who provide feedback and suggestions

---

**Enjoy your new Media Card!** 🎉

If you find this card useful, please consider giving it a ⭐ on GitHub!<|MERGE_RESOLUTION|>--- conflicted
+++ resolved
@@ -139,11 +139,7 @@
 kiosk_mode_show_indicator: true
 ```
 
-<<<<<<< HEAD
-## 🕒 Custom Date/Time Extraction (Beta)
-=======
 ## 🕒 Custom Date/Time Extraction
->>>>>>> 37bd76be
 
 Add support for parsing dates and times directly from your filenames and/or folder paths using simple, declarative patterns.
 
