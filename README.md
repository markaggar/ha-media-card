--- conflicted
+++ resolved
@@ -1,19 +1,10 @@
 ![Version](https://img.shields.io/github/v/release/markaggar/ha-media-card?style=for-the-badge)
 [![hacs_badge](https://img.shields.io/badge/HACS-Default-41BDF5.svg?style=for-the-badge)](https://github.com/hacs/frontend)
 
-<<<<<<< HEAD
-
 # HA Media Card v1.1.7
 
 A powerful custom Home Assistant Dashboard card that displays images and videos with advanced features including **folder-based media display**, **manual navigation controls**, and a **built-in media browser** for easy file selection. Perfect for displaying security camera snapshots, family photos, or any media files from your Home Assistant media folders. 100% developed in VS Code using GitHub Copilot with Claude Sonnet 4.0.
 
-=======
-
-# HA Media Card v1.1.6
-
-A powerful custom Home Assistant Dashboard card that displays images and videos with advanced features including **folder-based media display**, **manual navigation controls**, and a **built-in media browser** for easy file selection. Perfect for displaying security camera snapshots, family photos, or any media files from your Home Assistant media folders. 100% developed in VS Code using GitHub Copilot with Claude Sonnet 4.0.
-
->>>>>>> ac10d367
 <img width="691" height="925" alt="image" src="https://github.com/user-attachments/assets/a64889ed-f0cc-4a86-bbe9-4714a787bf48" />
 
 ## ✨ Features
