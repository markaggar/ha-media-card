--- conflicted
+++ resolved
@@ -2862,35 +2862,9 @@
     
     // Pause/resume the auto-advance timer
     if (this._isPaused) {
-<<<<<<< HEAD
-      // Pause: Calculate remaining time and clear the interval
-      if (this._refreshInterval || this._refreshTimeout) {
-        if (this._timerStartTime && this._timerIntervalMs) {
-          const elapsed = Date.now() - this._timerStartTime;
-          const remaining = Math.max(0, this._timerIntervalMs - elapsed);
-          this._pausedRemainingMs = remaining;
-          this._log(`⏸️ Pausing with ${Math.round(elapsed / 1000)}s elapsed, ${Math.round(remaining / 1000)}s remaining`);
-        }
-        
-        if (this._refreshInterval) {
-          clearInterval(this._refreshInterval);
-          this._refreshInterval = null;
-        }
-        if (this._refreshTimeout) {
-          clearTimeout(this._refreshTimeout);
-          this._refreshTimeout = null;
-        }
-      }
-    } else {
-      // Resume: Restart auto-advance with remaining time
-      this._setupAutoRefresh();
-      // Reset pause log flag (timer is active again)
-      this._pauseLogShown = false;
-=======
       this._pauseTimer();
     } else {
       this._resumeTimer();
->>>>>>> 0234ad33
     }
   }
   
@@ -3806,39 +3780,11 @@
     
     // Stop timer when pausing, restart when resuming
     if (this._isPaused) {
-<<<<<<< HEAD
-      // Pause: Calculate remaining time and clear the interval/timeout
-      if (this._refreshInterval || this._refreshTimeout) {
-        if (this._timerStartTime && this._timerIntervalMs) {
-          const elapsed = Date.now() - this._timerStartTime;
-          const remaining = Math.max(0, this._timerIntervalMs - elapsed);
-          this._pausedRemainingMs = remaining;
-          this._log(`⏸️ Pausing with ${Math.round(elapsed / 1000)}s elapsed, ${Math.round(remaining / 1000)}s remaining`);
-        }
-        
-        if (this._refreshInterval) {
-          clearInterval(this._refreshInterval);
-          this._refreshInterval = null;
-        }
-        if (this._refreshTimeout) {
-          clearTimeout(this._refreshTimeout);
-          this._refreshTimeout = null;
-        }
-        this._log('🎮 PAUSED slideshow - timer stopped');
-      }
-    } else {
-      // Resume: Restart auto-advance with remaining time
-      this._setupAutoRefresh();
-      this._log('▶️ RESUMED slideshow - timer restarted');
-      // Reset pause log flag (timer is active again)
-      this._pauseLogShown = false;
-=======
       this._pauseTimer();
       this._log('🎮 PAUSED slideshow - timer stopped');
     } else {
       this._resumeTimer();
       this._log('▶️ RESUMED slideshow - timer restarted');
->>>>>>> 0234ad33
     }
   }
   
@@ -5780,7 +5726,6 @@
       max-width: 100vw;
       max-height: var(--available-viewport-height, 100vh);
       overflow: hidden;
-<<<<<<< HEAD
     }
     
     /* Ensure main-content fills viewport in viewport-fit mode */
@@ -5788,15 +5733,6 @@
       height: var(--available-viewport-height, 100vh);
     }
     
-=======
-    }
-    
-    /* Ensure main-content fills viewport in viewport-fit mode */
-    :host([data-aspect-mode="viewport-fit"]) .main-content {
-      height: var(--available-viewport-height, 100vh);
-    }
-    
->>>>>>> 0234ad33
     /* When panel is open, viewport-fit still uses dynamic viewport height */
     :host([data-aspect-mode="viewport-fit"]) .card.panel-open .media-container {
       height: var(--available-viewport-height, 100vh);
@@ -5862,22 +5798,10 @@
     
     :host([data-aspect-mode="smart-scale"]) .card.panel-open img {
       max-height: var(--smart-scale-max-height); /* Match centering behavior with panel-closed */
-<<<<<<< HEAD
       max-width: 100%;
       width: auto;
       height: auto;
       object-fit: contain;
-    }
-    
-    :host([data-aspect-mode="smart-scale"]) .card.panel-open video {
-      max-height: var(--smart-scale-max-height);
-=======
->>>>>>> 0234ad33
-      max-width: 100%;
-      width: auto;
-      height: auto;
-      object-fit: contain;
-      margin: auto;
     }
     
     :host([data-aspect-mode="smart-scale"]) .card.panel-open video {
@@ -6856,21 +6780,8 @@
     :host([data-aspect-mode="viewport-fit"]) .card.panel-open .main-content video {
       max-width: 100% !important;
       max-height: var(--available-viewport-height, 100vh) !important;
-<<<<<<< HEAD
       width: auto !important;
       height: auto !important;
-    }
-
-    /* Viewport-fill with panel open: only affect thumbnails in side panel */
-    :host([data-aspect-mode="viewport-fill"]) .side-panel img {
-      position: static !important;
-      max-width: 100% !important;
-      max-height: 100% !important;
-=======
->>>>>>> 0234ad33
-      width: auto !important;
-      height: auto !important;
-      object-fit: contain !important;
     }
 
     /* Viewport-fill with panel open: only affect thumbnails in side panel */
