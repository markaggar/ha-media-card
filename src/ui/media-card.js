import { LitElement, html, css } from 'https://unpkg.com/lit@3/index.js?module';
import { MediaProvider } from '../core/media-provider.js';
import { MediaUtils } from '../core/media-utils.js';

/**
 * MediaCard - Main card component
 * Phase 2: Now uses provider pattern to display media
 */
export class MediaCard extends LitElement {
  // Card height validation constants
  static CARD_HEIGHT_MIN = 100;
  static CARD_HEIGHT_MAX = 5000;
  static CARD_HEIGHT_STEP = 50;
  
  // Friendly state names for HA binary sensor device classes (v5.6)
  static FRIENDLY_STATES = {
    'battery': { 'on': 'Low', 'off': 'Normal' },
    'battery_charging': { 'on': 'Charging', 'off': 'Not Charging' },
    'cold': { 'on': 'Cold', 'off': 'Normal' },
    'connectivity': { 'on': 'Connected', 'off': 'Disconnected' },
    'door': { 'on': 'Open', 'off': 'Closed' },
    'garage_door': { 'on': 'Open', 'off': 'Closed' },
    'gas': { 'on': 'Detected', 'off': 'Clear' },
    'heat': { 'on': 'Hot', 'off': 'Normal' },
    'light': { 'on': 'Detected', 'off': 'Clear' },
    'lock': { 'locked': 'Locked', 'unlocked': 'Unlocked' },
    'moisture': { 'on': 'Wet', 'off': 'Dry' },
    'motion': { 'on': 'Detected', 'off': 'Clear' },
    'occupancy': { 'on': 'Detected', 'off': 'Clear' },
    'opening': { 'on': 'Open', 'off': 'Closed' },
    'plug': { 'on': 'Plugged In', 'off': 'Unplugged' },
    'power': { 'on': 'On', 'off': 'Off' },
    'presence': { 'on': 'Home', 'off': 'Away' },
    'problem': { 'on': 'Problem', 'off': 'OK' },
    'running': { 'on': 'Running', 'off': 'Not Running' },
    'safety': { 'on': 'Unsafe', 'off': 'Safe' },
    'smoke': { 'on': 'Detected', 'off': 'Clear' },
    'sound': { 'on': 'Detected', 'off': 'Clear' },
    'tamper': { 'on': 'Tampered', 'off': 'OK' },
    'update': { 'on': 'Available', 'off': 'Up-to-date' },
    'vibration': { 'on': 'Detected', 'off': 'Clear' },
    'window': { 'on': 'Open', 'off': 'Closed' }
  };
  
  static properties = {
    hass: { attribute: false },
    config: { attribute: false },
    currentMedia: { state: true },
    mediaUrl: { state: true },
    isLoading: { state: true },
    _actionButtonsVisible: { state: true },
    _panelPageStartIndex: { state: true } // Unified paging for all panel modes
  };

  // V4: Image Zoom Helpers
  _zoomToPoint(img, xPercent, yPercent, level) {
    this._isImageZoomed = true;
    this._zoomOriginX = xPercent;
    this._zoomOriginY = yPercent;
    this._zoomLevel = level;

    // Set host attribute for styling/cursor
    this.setAttribute('data-image-zoomed', '');

    // Apply transform
    img.style.transformOrigin = `${xPercent}% ${yPercent}%`;
    img.style.transform = `scale(${level})`;
  }

  _resetZoom(img) {
    this._isImageZoomed = false;
    this.removeAttribute('data-image-zoomed');
    if (img) {
      img.style.transformOrigin = '50% 50%';
      img.style.transform = 'none';
    }
  }

  static getConfigElement() {
    return document.createElement('media-card-editor');
  }

  static getStubConfig() {
    return {
      media_source_type: 'folder',
      folder: {
        path: '/media',
        mode: 'random',
        recursive: true
      },
      media_type: 'all',
      auto_advance_duration: 5,
      show_metadata: true,
      enable_navigation_zones: true,
      title: 'Media Slideshow'
    };
  }

  constructor() {
    super();
    this.provider = null;
    
    // V5 Unified Architecture: Card owns queue/history, providers just populate
    this.queue = [];              // Upcoming items from provider
    this.history = [];            // Navigation trail (what user has seen)
    this.historyIndex = -1;       // Current position in history (-1 = at end)
    this.shownItems = new Set();  // Prevent duplicate display until aged out
    this._maxQueueSize = 0;       // Track highest queue size seen (for position indicator)
    
    // V5.4: Navigation Queue - Separate from provider queue
    // This is what the user navigates through (populated on-demand via getNext())
    this.navigationQueue = [];    // Array of items user can navigate
    this.navigationIndex = -1;    // Current position (-1 = uninitialized, first increment → 0)
    this.maxNavQueueSize = 200;   // Will be updated in setConfig based on slideshow_window * 2
    this.isNavigationQueuePreloaded = false; // V5.4: Track if small collection was pre-loaded
    
    this.currentMedia = null;
    this.mediaUrl = '';
    this.isLoading = false;
    this._cardId = 'card-' + Math.random().toString(36).substr(2, 9);
    this._retryAttempts = new Map(); // Track retry attempts per URL (V4)
    this._errorState = null; // V4 error state tracking
    this._currentMetadata = null; // V4 metadata tracking for action buttons/display
    this._currentMediaPath = null; // V4 current file path for action buttons
    this._tapTimeout = null; // V4 tap action double-tap detection
    this._frontLayerUrl = ''; // V5.6: Front layer for crossfade
    this._backLayerUrl = ''; // V5.6: Back layer for crossfade
    this._frontLayerActive = true; // V5.6: Which layer is currently visible
    this._pendingLayerSwap = false; // V5.6: Flag to trigger swap after image loads
<<<<<<< HEAD
=======
    
    // V5.6: Display Entities System
    this._displayEntitiesVisible = false; // Current visibility state
    this._currentEntityIndex = 0; // Index in filtered entities array
    this._entityStates = new Map(); // entity_id -> state object
    this._entityCycleTimer = null; // Timer for rotating entities
    this._entityFadeTimeout = null; // Timeout for fade transitions
    this._recentlyChangedEntities = new Set(); // Track entities that changed recently
    this._unsubscribeEntities = null; // Unsubscribe function for entity state changes
    this._entityConditionCache = new Map(); // entity_id -> boolean (cached condition results)
    this._evaluatingConditions = false; // Flag to prevent concurrent evaluations
    this._entityStyleCache = new Map(); // entity_id -> string (cached style results)
    
>>>>>>> f999ac15
    this._holdTimeout = null; // V4 hold action detection
    this._debugMode = false; // V4 debug logging (set via YAML config in setConfig)
    this._lastLogTime = {}; // V4 log throttling
    this._isPaused = false; // V4 pause state for slideshow
    this._pauseLogShown = false; // Track if pause log message has been shown
    this._showInfoOverlay = false; // Info overlay toggle
    this._editorPreview = false; // V5.5: Flag to indicate card is in config editor preview
    this._cachedHeaderElement = null; // V5.6: Cached HA header element for viewport height calculation
    this._cachedHeaderSelector = null; // V5.6: Selector that found the cached header
    
    // V5.5: Side Panel System (Burst Review & Queue Preview)
    // Panel state
    this._panelMode = null;            // null | 'burst' | 'queue' | 'history'
    this._panelOpen = false;           // Panel visibility
    this._panelQueue = [];             // Items to display in panel
    this._panelQueueIndex = 0;         // Current position within panel queue
    this._panelLoading = false;        // Loading indicator
    
    // Main queue (preserved during panel modes)
    this._mainQueue = [];              // Original navigation queue
    this._mainQueueIndex = 0;          // Position before entering panel mode
    
    // Burst-specific state
    this._burstReferencePhoto = null;  // Original photo that triggered burst
    this._burstFavoritedFiles = [];    // Paths favorited during burst session
    this._burstAllFiles = [];          // All files in burst session for metadata update
    
    // Deprecated (replaced by panel system)
    this._burstMode = false;           // DEPRECATED: Use _panelOpen && _panelMode === 'burst'
    this._burstPhotos = [];            // DEPRECATED: Use _panelQueue
    this._burstCurrentIndex = 0;       // DEPRECATED: Use _panelQueueIndex
    this._burstLoading = false;        // DEPRECATED: Use _panelLoading
    
    // V5.5: On This Day state (anniversary mode)
    this._onThisDayLoading = false;    // Loading indicator for anniversary query
    this._onThisDayWindowDays = 0;     // Current window size (±N days)
    
    // V5.6.0: Play randomized option for panels
    this._playRandomized = false;      // Toggle for randomizing panel playback order
    
    // Modal overlay state (gallery-card pattern)
    this._modalOpen = false;
    this._modalImageUrl = '';
    this._modalCaption = '';
    
    // V4: Circuit breaker for 404 errors
    this._consecutive404Count = 0;
    this._last404Time = 0;
    this._errorAutoAdvanceTimeout = null;
    
    // V5.6: Video thumbnail cache (session-scoped)
    this._videoThumbnailCache = new Map();
    this._thumbnailObserver = null;
    
    // Auto-hide action buttons for touch screens
    this._showButtonsExplicitly = false; // true = show via touch tap (independent of hover)
    this._hideButtonsTimer = null;
    
    this._log('💎 Constructor called, cardId:', this._cardId);
  }

  connectedCallback() {
    super.connectedCallback();
    this._log('💎 connectedCallback - card attached to DOM');
    
    // V4: Set data attributes for CSS styling
    const mediaType = this.currentMedia?.media_content_type || 'image';
    this.setAttribute('data-media-type', mediaType);
    
    // V4: Initialize pause state attribute
    if (this._isPaused) {
      this.setAttribute('data-is-paused', '');
    }
    
    // NEW: Auto-enable kiosk mode if configured
    // This monitors the kiosk entity and auto-enables it when card loads
    if (this.config.kiosk_mode_auto_enable && this._isKioskModeConfigured()) {
      this._setupKioskModeMonitoring();
    }
    
    // V5.6: Setup dynamic viewport height calculation
    this._setupDynamicViewportHeight();
    
    // V5.6: Start clock update timer if clock enabled
    if (this.config.clock?.enabled) {
      this._startClockTimer();
    }
    
    // V5: Restart auto-refresh if it was running before disconnect
    // Only restart if we have a provider, currentMedia, and auto_advance is configured
    if (this.provider && this.currentMedia && this.config.auto_advance_seconds > 0) {
      this._log('🔄 Reconnected - restarting auto-refresh timer');
      this._setupAutoRefresh();
    }
  }

  disconnectedCallback() {
    super.disconnectedCallback();
    
    this._log('🔌 Component disconnected - cleaning up resources');
    
    // NEW: Cleanup kiosk mode monitoring
    this._cleanupKioskModeMonitoring();
    
    // V5.6: Cleanup viewport height observer
    this._cleanupDynamicViewportHeight();
    
    // Cleanup provider subscriptions to prevent memory leaks
    if (this.provider?.dispose) {
      this.provider.dispose();
    }
    
    // V4 CODE REUSE: Store navigation history and queue for reconnection (ha-media-card.js lines 4945-4975)
    const mediaPath = this.config?.folder?.path || this.config?.media_path;
    if (mediaPath && (this.provider || this.history.length > 0)) {
      this._log('💾 Storing state for reconnection - path:', mediaPath);
      
      const stateToStore = {
        navigationHistory: [...this.history],  // Clone array
        historyIndex: this.historyPosition
      };
      
      // If using SubfolderQueue, store the queue instance for reconnection
      // V5 FIX: Don't pause the queue on disconnect - other cards may be using it!
      // The queue is shared globally per media_path, so pausing affects all cards.
      if (this.provider && this.provider.subfolderQueue) {
        const queue = this.provider.subfolderQueue;
        stateToStore.queue = queue;
        this._log('💾 Stored queue with', queue.queue.length, 'items,', queue.discoveredFolders?.length || 0, 'folders');
      }
      
      // Store in global registry
      if (!window.mediaCardSubfolderQueues) {
        window.mediaCardSubfolderQueues = new Map();
      }
      window.mediaCardSubfolderQueues.set(mediaPath, stateToStore);
      this._log('✅ State stored in registry for path:', mediaPath);
    }
    
    // V4: Stop auto-refresh interval to prevent zombie card
    if (this._refreshInterval) {
      this._log('🧹 Clearing auto-refresh interval:', this._refreshInterval);
      clearInterval(this._refreshInterval);
      this._refreshInterval = null;
    }
    
    // V4: Clear pause flags from video-induced pauses
    if (this._pausedByVideo) {
      this._log('🎬 Clearing video pause flags on disconnect');
      this._pausedByVideo = false;
      this._isPaused = false;
      this.removeAttribute('data-is-paused');
    }
    
    // V4: Clear hold timer
    if (this._holdTimer) {
      clearTimeout(this._holdTimer);
      this._holdTimer = null;
    }
    
    // V5.6: Cleanup display entities
    this._cleanupDisplayEntities();
    
    // V5.6: Cleanup clock timer
    this._stopClockTimer();
  }

  // V4: Force video reload when URL changes
  updated(changedProperties) {
    super.updated(changedProperties);
    
    // NEW: Setup kiosk monitoring when hass becomes available
    // This handles the case where connectedCallback runs before hass is ready
    if (changedProperties.has('hass') && this.hass && 
        this.config.kiosk_mode_auto_enable && this._isKioskModeConfigured() &&
        !this._kioskStateSubscription) {
      this._log('🖼️ Hass available - setting up kiosk mode monitoring');
      this._setupKioskModeMonitoring();
    }
    
    if (changedProperties.has('mediaUrl')) {
      // Wait for next frame to ensure video element is rendered
      requestAnimationFrame(() => {
        const videoElement = this.shadowRoot?.querySelector('video');
        
        if (videoElement && this.mediaUrl) {
          videoElement.load(); // Force browser to reload the video with new source
          
          // Auto-play if configured
          if (this.config.video_autoplay) {
            videoElement.play().catch(err => {
              // AbortError happens when video is removed from DOM before play() completes (rapid navigation)
              // This is normal during fast navigation and can be safely ignored
              if (err.name !== 'AbortError') {
                console.warn('Video autoplay failed (user interaction may be required):', err);
              }
            });
          }
        }
      });
    }
  }
  
  /**
   * V5.6: Setup dynamic viewport height calculation
   * Detects panel mode and adjusts CSS variable to account for HA header
   * In panel mode (fullscreen), use full viewport; otherwise subtract header height
   */
  _setupDynamicViewportHeight() {
    // Calculate and set initial height
    this._updateAvailableHeight();
    
    // Setup resize observer to recalculate on window resize and element changes
    if (!this._viewportResizeObserver) {
      this._viewportResizeObserver = new ResizeObserver(() => {
        this._updateAvailableHeight();
      });
      this._viewportResizeObserver.observe(document.body);
    }
    
    // Setup polling-based header visibility check for kiosk mode
    // This is more reliable than MutationObserver since kiosk integration may
    // manipulate DOM in ways that don't trigger observers
    if (!this._headerVisibilityInterval) {
      this._lastHeaderVisible = null;
      this._headerVisibilityInterval = setInterval(() => {
        // Use cached header element if available, otherwise search once
        let header = this._cachedHeaderElement;
        
        if (!header) {
          const haRoot = document.querySelector('home-assistant');
          if (!haRoot?.shadowRoot) return;
          
          // Find and cache header element (only happens once)
          const findHeader = (root) => {
            const element = root.querySelector('div.header, .header, app-header, app-toolbar');
            if (element) return element;
            const elementsWithShadow = root.querySelectorAll('*');
            for (const el of elementsWithShadow) {
              if (el.shadowRoot) {
                const found = findHeader(el.shadowRoot);
                if (found) return found;
              }
            }
            return null;
          };
          
          header = findHeader(haRoot.shadowRoot);
          if (header) {
            this._cachedHeaderElement = header;
          }
        }
        
        if (header) {
          const isVisible = header.offsetHeight > 0;
          
          // Only recalculate if visibility state changed
          if (this._lastHeaderVisible !== isVisible) {
            this._log(`📐 Header visibility changed: ${isVisible ? 'visible' : 'hidden'}`);
            this._lastHeaderVisible = isVisible;
            this._updateAvailableHeight();
          }
        }
      }, 200); // Check every 200ms
    }
  }
  
  /**
   * V5.6: Cleanup viewport height observer
   */
  _cleanupDynamicViewportHeight() {
    if (this._viewportResizeObserver) {
      this._viewportResizeObserver.disconnect();
      this._viewportResizeObserver = null;
    }
    if (this._headerVisibilityInterval) {
      clearInterval(this._headerVisibilityInterval);
      this._headerVisibilityInterval = null;
    }
  }
  
  /**
   * V5.6: Calculate actual available viewport height
   * Detects if HA header is visible and adjusts accordingly
   * Sets CSS variable --available-viewport-height for use in styles
   */
  _updateAvailableHeight() {
    // Get actual window height
    const windowHeight = window.innerHeight;

    // V5.6: Use cached header if available, otherwise search for it
    let header = this._cachedHeaderElement;
    let matchedSelector = this._cachedHeaderSelector;
    
    if (!header) {
      // Helper to search through shadow DOM recursively with depth limit
      const findInShadowDOM = (root, selector, depth = 0, maxDepth = 5) => {
        // Limit recursion depth to avoid performance issues
        if (depth > maxDepth) return null;
        
        // Try in current root
        const element = root.querySelector(selector);
        if (element) return element;
        
        // Search recursively in shadow roots
        const elementsWithShadow = root.querySelectorAll('*');
        for (const el of elementsWithShadow) {
          if (el.shadowRoot) {
            const found = findInShadowDOM(el.shadowRoot, selector, depth + 1, maxDepth);
            if (found) return found;
          }
        }
        return null;
      };

      // Try to find header in shadow DOM (Home Assistant hides it there)
      // Start from home-assistant root element
      const haRoot = document.querySelector('home-assistant');
      if (haRoot?.shadowRoot) {
        const headerSelectors = [
          'div.header',
          '.header',
          'app-header',
          'app-toolbar'
        ];
        
        for (const selector of headerSelectors) {
          header = findInShadowDOM(haRoot.shadowRoot, selector);
          if (header) {
            matchedSelector = selector;
            // Cache for future calls
            this._cachedHeaderElement = header;
            this._cachedHeaderSelector = selector;
            this._log('📍 Cached header element:', matchedSelector);
            break;
          }
        }
      }
    }
    
    const headerHeight = header?.offsetHeight || 0;
    
    // Check if header is actually visible (offsetHeight > 0 and not hidden)
    const isHeaderVisible = headerHeight > 0 && 
                           header && 
                           window.getComputedStyle(header).display !== 'none' &&
                           window.getComputedStyle(header).visibility !== 'hidden';
    
    let availableHeight = windowHeight;
    
    if (isHeaderVisible) {
      // Header is visible, subtract its height
      availableHeight = windowHeight - headerHeight;
    }
    
    // Only log if available height actually changed (throttle logging)
    if (this._lastLoggedHeight !== availableHeight) {
      if (isHeaderVisible) {
        this._log(`📐 [${this._cardId}] Header visible (${matchedSelector}): ${availableHeight}px available (window: ${windowHeight}px, header: ${headerHeight}px)`);
      } else {
        this._log(`📐 [${this._cardId}] Header hidden: Using full viewport ${windowHeight}px (selector: ${matchedSelector}, found: ${!!header}, height: ${headerHeight})`);
      }
      this._lastLoggedHeight = availableHeight;
    }
    
    // Set CSS variable for use in styles
    this.style.setProperty('--available-viewport-height', `${availableHeight}px`);
  }
  
  // V4: Debug logging with throttling
  _log(...args) {
    if (this._debugMode || window.location.hostname === 'localhost') {
      // Prefix all logs with card ID and path for debugging
      const path = this.config?.single_media?.path?.split('/').pop() || 
                   this.config?.media_path?.split('/').pop() || 'no-path';
      const prefix = `[${this._cardId}:${path}]`;
      const message = args.join(' ');
      
      // Throttle certain frequent messages to avoid spam
      const throttlePatterns = [
        'hass setter called',
        'Component updated',
        'Media type from folder contents',
        'Rendering media with type'
      ];
      
      const shouldThrottle = throttlePatterns.some(pattern => message.includes(pattern));
      
      if (shouldThrottle) {
        const now = Date.now();
        const lastLog = this._lastLogTime?.[message] || 0;
        
        // Only log throttled messages every 10 seconds
        if (now - lastLog < 10000) {
          return;
        }
        
        if (!this._lastLogTime) this._lastLogTime = {};
        this._lastLogTime[message] = now;
      }
      
      console.log(prefix, ...args);
    }
  }

  /**
   * Utility: Check if card is currently in editor mode
   * Walks up parent chain to detect if inside hui-dialog-edit-card
   * @returns {boolean} True if card is being edited in the card editor
   */
  _isInEditorMode() {
    let element = this;
    while (element) {
      const parent = element.parentElement || element.getRootNode()?.host;
      if (parent?.tagName === 'HUI-DIALOG-EDIT-CARD') {
        return true;
      }
      if (!parent || parent === document.body || parent === document.documentElement) {
        break;
      }
      element = parent;
    }
    return false;
  }

  // V4 → V5a Config Migration
  _migrateV4ConfigToV5a(v4Config) {
    this._log('🔄 Starting V4 → V5a config migration');
    
    const v5aConfig = { ...v4Config };
    
    // 1. Detect media source type and create folder/single_media structure
    if (v4Config.is_folder === true) {
      v5aConfig.media_source_type = 'folder';
      
      // Extract path from media-source:// URI
      let path = v4Config.media_path || '';
      if (path.startsWith('media-source://media_source')) {
        path = path.replace('media-source://media_source', '');
      }
      
      v5aConfig.folder = {
        path: path,
        mode: v4Config.folder_mode || 'random', // random, sequential, shuffle
        recursive: true, // V4 always recursive with subfolder_queue
        use_media_index_for_discovery: v4Config.media_index?.enabled === true,
        priority_new_files: v4Config.subfolder_queue?.priority_folder_patterns?.length > 0,
        new_files_threshold_seconds: 86400, // Default 1 day
        scan_depth: v4Config.subfolder_queue?.scan_depth || 5,
        estimated_total_photos: v4Config.subfolder_queue?.estimated_total_photos || 100
      };
      
      // Remove old V4 properties
      delete v5aConfig.media_path;
      delete v5aConfig.is_folder;
      delete v5aConfig.folder_mode;
      delete v5aConfig.subfolder_queue;
    } else {
      // Single media file
      v5aConfig.media_source_type = 'single_media';
      
      let path = v4Config.media_path || '';
      if (path.startsWith('media-source://media_source')) {
        path = path.replace('media-source://media_source', '');
      }
      
      v5aConfig.single_media = {
        path: path
      };
      
      delete v5aConfig.media_path;
      delete v5aConfig.is_folder;
    }
    
    // 2. Migrate auto-advance timing
    if (v4Config.auto_refresh_seconds !== undefined) {
      v5aConfig.auto_advance_seconds = v4Config.auto_refresh_seconds;
      delete v5aConfig.auto_refresh_seconds;
    }
    
    // 3. Migrate slideshow behavior (V5a is always smart)
    delete v5aConfig.slideshow_behavior;
    
    // 4. Migrate media_index config structure
    if (v4Config.media_index?.enabled === true && v4Config.media_index?.entity_id) {
      v5aConfig.media_index = {
        entity_id: v4Config.media_index.entity_id
      };
      // prefetch_offset removed in V5a
    }
    
    // 5. Keep all other V4 options that are compatible
    // These work in both V4 and V5a:
    // - video_autoplay, video_muted, video_loop, video_max_duration
    // - aspect_mode (viewport-fit, viewport-fill, smart-scale)
    // - metadata (show_filename, position, show_location, show_folder, etc.)
    // - action_buttons (position, enable_favorite, enable_delete, enable_edit)
    // - enable_navigation_zones, show_position_indicator, show_dots_indicator
    // - enable_keyboard_navigation
    // - enable_image_zoom, zoom_level
    // - slideshow_window
    // - hide_video_controls_display
    // - debug_mode
    // - kiosk_mode_entity, kiosk_mode_exit_action, kiosk_mode_auto_enable
    // - tap_action, double_tap_action, hold_action
    
    // 6. Map auto_advance_mode (V4's slideshow continuation behavior)
    if (v4Config.auto_advance_mode) {
      v5aConfig.auto_advance_mode = v4Config.auto_advance_mode; // reset | continue
    }
    
    // 7. Remove V4-specific properties that don't exist in V5a
    delete v5aConfig.debug_queue_mode; // V5a doesn't have queue debug mode
    
    this._log('✅ Migration complete:', {
      media_source_type: v5aConfig.media_source_type,
      folder: v5aConfig.folder,
      single_media: v5aConfig.single_media,
      auto_advance_seconds: v5aConfig.auto_advance_seconds
    });
    
    return v5aConfig;
  }

  setConfig(config) {
    if (!config) {
      throw new Error('Invalid configuration');
    }
    this._log('📝 setConfig called with:', config);
    
    // MIGRATION: Detect V4 config and convert to V5a format
    if (!config.media_source_type && config.media_path) {
      this._log('🔄 Detected V4 config - migrating to V5a format');
      config = this._migrateV4ConfigToV5a(config);
      this._log('✅ V4 config migrated:', config);
    }
    
    // V5: Clear auto-advance timer when reconfiguring (prevents duplicate timers)
    if (this._refreshInterval) {
      this._log('🧹 Clearing existing auto-advance timer before reconfiguration');
      clearInterval(this._refreshInterval);
      this._refreshInterval = null;
    }
    
    // V5: Validate and clamp max_height_pixels if present
    if (config.max_height_pixels !== undefined) {
      const height = parseInt(config.max_height_pixels);
      if (isNaN(height) || height <= 0) {
        // Invalid value - remove it
        const originalValue = config.max_height_pixels;
        delete config.max_height_pixels;
        this._log('⚠️ Removed invalid max_height_pixels:', originalValue);
      } else if (height < MediaCard.CARD_HEIGHT_MIN || height > MediaCard.CARD_HEIGHT_MAX) {
        // Out of range - clamp to valid range
        config.max_height_pixels = Math.max(MediaCard.CARD_HEIGHT_MIN, Math.min(MediaCard.CARD_HEIGHT_MAX, height));
        this._log('⚠️ Clamped max_height_pixels to valid range (100-5000):', config.max_height_pixels);
      }
    }
    
    // V5.3: Validate and clamp card_height if present (PR #37 by BasicCPPDev)
    if (config.card_height !== undefined) {
      const height = parseInt(config.card_height);
      if (isNaN(height) || height <= 0) {
        // Invalid value - remove it
        const originalValue = config.card_height;
        delete config.card_height;
        this._log('⚠️ Removed invalid card_height:', originalValue);
      } else if (height < MediaCard.CARD_HEIGHT_MIN || height > MediaCard.CARD_HEIGHT_MAX) {
        // Out of range - clamp to valid range
        config.card_height = Math.max(MediaCard.CARD_HEIGHT_MIN, Math.min(MediaCard.CARD_HEIGHT_MAX, height));
        this._log('⚠️ Clamped card_height to valid range (100-5000):', config.card_height);
      }
    }
    
    // V5: Reset provider to force reinitialization with new config
    if (this.provider) {
      this._log('🧹 Clearing existing provider before reconfiguration');
      this.provider = null;
    }
    
    // V5 FIX: Don't clear navigation state on reconfiguration
    // Reconnection logic will restore from registry if available
    // Only clear if this is initial configuration (no history yet)
    if (!this.history || this.history.length === 0) {
      this._log('📋 Initializing empty navigation state (new card)');
      this.queue = [];
      this.history = [];
      this.historyPosition = -1;
      this.shownItems = new Set();
      this.currentMedia = null;
      this._currentMediaPath = null;
      this._currentMetadata = null;
    } else {
      this._log('📋 Preserving navigation state during reconfiguration (', this.history.length, 'items in history)');
    }
    
    // Apply defaults for metadata display and media source type
    this.config = {
      media_source_type: 'single_media', // Default to single_media mode
      // V4: Navigation options defaults
      enable_navigation_zones: true,
      show_position_indicator: true,
      show_dots_indicator: true,
      enable_keyboard_navigation: true,
      auto_advance_mode: 'reset', // V4: reset | continue
      // V5: Video defaults - autoplay and muted for better UX
      video_autoplay: true,
      video_muted: true,
      ...config,
      metadata: {
        show_filename: false,
        show_folder: true,
        show_date: true,
        show_time: false,
        show_location: true,
        show_rating: false,
        show_root_folder: true,
        position: 'bottom-left',
        ...config.metadata
      },
      // V5.6: Display Entities defaults
      display_entities: {
        enabled: false,
        position: 'top-left',
        entities: [], // Array of entity configs (YAML only)
        cycle_interval: 10, // seconds
        transition_duration: 500, // milliseconds
        prefer_recent_changes: false,
        recent_change_window: 60, // seconds
        ...config.display_entities
      },
      // V5.6: Clock/Date Overlay defaults
      clock: {
        enabled: false,
        position: 'bottom-left',
        show_time: true,
        show_date: true,
        format: '12h', // or '24h'
        date_format: 'long', // or 'short'
        show_background: true, // V5.6: Optional background
        ...config.clock
      },
      // V5.6: Global overlay opacity control
      overlay_opacity: config.overlay_opacity ?? 0.25
    };
    
    // V4: Set debug mode from config
    // Honor debug_mode config (YAML setting or runtime toggle via debug button)
    // This ensures debug button respects existing debug_mode: true in config
    // Don't override if already set by debug button (runtime toggle)
    if (this._debugMode === undefined || this._debugMode === false) {
      this._debugMode = this.config.debug_mode === true;
    }
    
    // Set aspect ratio mode data attribute for CSS styling (from V4)
    const aspectMode = config.aspect_mode || 'default';
    if (aspectMode !== 'default') {
      this.setAttribute('data-aspect-mode', aspectMode);
    } else {
      this.removeAttribute('data-aspect-mode');
    }
    
    // V5.3: Set card height CSS variables with precedence logic (PR #37 by BasicCPPDev)
    // card_height takes precedence over max_height_pixels when both are present
    if (config.card_height && config.card_height > 0) {
      this.style.setProperty('--card-height', `${config.card_height}px`);
      this.setAttribute('data-card-height', 'true');
      // Remove max_height if card_height is set (precedence)
      this.style.removeProperty('--media-max-height');
    } else {
      this.style.removeProperty('--card-height');
      this.removeAttribute('data-card-height');
      // Apply max_height_pixels only if card_height is not set (backward compatibility)
      if (config.max_height_pixels && config.max_height_pixels > 0) {
        this.style.setProperty('--media-max-height', `${config.max_height_pixels}px`);
      } else {
        this.style.removeProperty('--media-max-height');
      }
    }
    
    // V5: Set media source type attribute for CSS targeting
    const mediaSourceType = this.config.media_source_type || 'single_media';
    this.setAttribute('data-media-source-type', mediaSourceType);
    
    // V5: Set position indicator position attribute for CSS targeting
    const positionIndicatorPosition = this.config.position_indicator?.position || 'bottom-right';
    this.setAttribute('data-position-indicator-position', positionIndicatorPosition);
    
    // V5.3: Set max navigation queue size based on slideshow_window
    const slideshowWindow = this.config.slideshow_window || 100;
    this.maxNavQueueSize = slideshowWindow * 2;
    this._log('Set maxNavQueueSize to', this.maxNavQueueSize, '(slideshow_window * 2)');
    
    // V5: Trigger reinitialization if we already have hass
    if (this._hass) {
      this._log('📝 setConfig: Triggering provider reinitialization with existing hass');
      this._initializeProvider();
    }
  }

  set hass(hass) {
    const hadHass = !!this._hass;
    this._hass = hass;
    
    // Only log on first hass to prevent log spam
    if (!hadHass) {
      this._log('💎 hass setter called. Had hass before:', hadHass, 'Has provider:', !!this.provider);
    }
    
    // Initialize provider when hass is first set
    if (hass && !this.provider) {
      this._log('💎 Triggering provider initialization');
      this._initializeProvider();
    }
    
    // V5.6: Subscribe to display entities when hass is available
    if (hass && this.config?.display_entities?.enabled) {
      if (!this._displayEntitiesInitialized) {
        this._displayEntitiesInitialized = true;
        this._initDisplayEntities();
      } else {
        // Just update entity states, don't re-initialize
        this._updateDisplayEntityStates();
      }
    }
    
    // V5.4: Monitor media_index entity state for auto-recovery after HA restart
    // If card is in error state and media_index entity exists and is available, retry init
    if (hass && this._errorState && this.config?.media_index?.entity_id) {
      const entityId = this.config.media_index.entity_id;
      const entityState = hass.states[entityId];
      
      // Check if entity exists and has valid state (not unavailable/unknown)
      if (entityState && entityState.state !== 'unavailable' && entityState.state !== 'unknown') {
        // Entity is now available - retry initialization
        this._log('🔄 Media index entity available - retrying initialization');
        this._errorState = null; // Clear error state
        this._initializeProvider();
      }
    }
    
    // Note: Don't call requestUpdate() here - Lit will handle it automatically
    // since hass is a reactive property. We can't prevent the auto-update,
    // but we can make render() cheap when paused.
  }

  get hass() {
    return this._hass;
  }

  async _initializeProvider() {
    if (!this.config || !this.hass) {
      this._log('Cannot initialize - missing config or hass');
      return;
    }

    // Reset max queue size when initializing new provider
    this._maxQueueSize = 0;

    // Auto-detect media source type if not set
    let type = this.config.media_source_type;
    if (!type) {
      if (this.config.media_path && this.config.media_path.trim()) {
        type = 'single_media';
        this._log('Auto-detected single_media mode from media_path');
      } else {
        this._log('⚙️ Card configuration incomplete - waiting for media source setup');
        return;
      }
    }

    // V4 CODE REUSE: Check for existing queue in registry (ha-media-card.js lines 643-660)
    // Reconnection logic - restore history/position from paused provider
    const mediaPath = this.config.folder?.path || this.config.media_path;
    if (mediaPath && window.mediaCardSubfolderQueues?.has(mediaPath)) {
      this._log('🔗 Reconnecting to existing queue for path:', mediaPath);
      const storedData = window.mediaCardSubfolderQueues.get(mediaPath);
      
      // Restore navigation history and position
      if (storedData.navigationHistory) {
        this.history = storedData.navigationHistory;
        this.historyPosition = storedData.historyIndex !== undefined ? storedData.historyIndex : -1;
        this._log('📚 Restored navigation history:', this.history.length, 'items, position:', this.historyPosition);
      }
      
      // For SubfolderQueue, reconnect to existing queue instance
      if (storedData.queue) {
        this._log('🔗 Queue has', storedData.queue.queue.length, 'items,', storedData.queue.discoveredFolders?.length || 0, 'folders');
        
        // Resume the queue with this card instance
        if (storedData.queue.resumeWithNewCard) {
          const reconnected = storedData.queue.resumeWithNewCard(this);
          if (reconnected) {
            // FolderProvider will use this existing queue
            this._existingSubfolderQueue = storedData.queue;
            this._log('✅ SubfolderQueue reconnected successfully');
          } else {
            this._log('⚠️ SubfolderQueue reconnection failed - will create new queue');
          }
        }
      }
      
      // Remove from registry after reconnecting
      window.mediaCardSubfolderQueues.delete(mediaPath);
      this._log('🗑️ Removed queue from registry after reconnection');
    }

    this._log('Initializing provider:', type, 'Config:', this.config);
    
    try {
      switch(type) {
        case 'single_media':
          this.provider = new SingleMediaProvider(this.config, this.hass);
          break;
        
        case 'folder':
          // Validate folder configuration
          if (!this.config.folder || !this.config.folder.path) {
            this._log('⚠️ Folder mode requires folder.path - please configure media path');
            this.isLoading = false;
            return;
          }
          
          // Determine folder mode (default to subfolder_queue for backward compatibility)
          const folderMode = this.config.folder.mode || 'subfolder_queue';
          this._log(`📁 Initializing FolderProvider - mode: ${folderMode}, path: ${this.config.folder.path}`);
          
          this.provider = new FolderProvider(this.config, this.hass, this);
          break;
        
        default:
          console.warn('[MediaCard] Unknown media source type:', type, '- defaulting to single_media');
          this.provider = new SingleMediaProvider(this.config, this.hass);
      }

      // Initialize provider
      this.isLoading = true;
      this._log('Calling provider.initialize()');
      const success = await this.provider.initialize();
      this._log('Provider initialized:', success);
      
      if (success) {
        // V5 FIX: If we reconnected with history, restore current media from history
        if (this.history.length > 0 && this.historyPosition >= 0) {
          this._log('🔄 Reconnected with history - loading media at position', this.historyPosition);
          const historyItem = this.history[this.historyPosition];
          if (historyItem) {
            this.currentMedia = historyItem;
            await this._resolveMediaUrl();
          } else {
            // Fallback to loading next if history position invalid
            await this._loadNext();
          }
        } else {
          this._log('Loading first media');
          
          // V5.3: Smart pre-load - only for small collections
          await this._smartPreloadNavigationQueue();
          
          await this._loadNext();
        }
        
        // V5.5: Auto-open queue preview if configured
        // Now that panel renders inside card, no need to prevent opening in editor mode
        if (this.config.action_buttons?.auto_open_queue_preview === true && 
            this.config.action_buttons?.enable_queue_preview === true) {
          // Wait for navigation queue to be populated before opening preview
          // Use requestAnimationFrame to ensure DOM is ready and queue is populated
          requestAnimationFrame(() => {
            if (this.navigationQueue && this.navigationQueue.length > 1) {
              this._enterQueuePreviewMode();
            } else {
              // Queue not ready yet, wait a bit longer
              setTimeout(() => {
                if (this.navigationQueue && this.navigationQueue.length > 1) {
                  this._enterQueuePreviewMode();
                }
              }, 500);
            }
          });
        }
      } else {
        console.error('[MediaCard] Provider initialization failed');
        this._errorState = 'Provider initialization failed';
      }
    } catch (error) {
      console.error('[MediaCard] Error initializing provider:', error);
      // V5.3: Store error message for display in card UI
      this._errorState = error.message || 'Provider initialization failed';
    } finally {
      this.isLoading = false;
    }
  }

  // V5.3: Smart pre-load - only for small collections that fit in window
  async _smartPreloadNavigationQueue() {
    // Check if this is a small collection that we should pre-load
    // Need to access the actual provider (might be wrapped by FolderProvider)
    let actualProvider = this.provider;
    
    // Unwrap FolderProvider to get actual provider
    if (actualProvider.sequentialProvider) {
      actualProvider = actualProvider.sequentialProvider;
    } else if (actualProvider.mediaIndexProvider) {
      actualProvider = actualProvider.mediaIndexProvider;
    } else if (actualProvider.subfolderQueue) {
      // File system scanning via SubfolderQueue
      const queue = actualProvider.subfolderQueue;
      const queueSize = queue.queue?.length || 0;
      const isScanComplete = !queue.isScanning && !queue.discoveryInProgress;
      
      // Check mode - pre-loading only makes sense for sequential mode
      // Random mode manages its own queue dynamically with refills
      const mode = this.config.folder?.mode || 'random';
      
      // Pre-load ONLY for sequential mode if scan is complete and collection is small
      if (mode === 'sequential' && isScanComplete && queueSize > 0 && queueSize <= this.maxNavQueueSize) {
        this._log(`Small sequential collection (${queueSize} items), pre-loading...`);
        
        // Transform queue items directly
        for (const rawItem of queue.queue) {
          // SubfolderQueue stores full media browser items - use media_content_id directly
          const mediaId = rawItem.media_content_id;
          const pathForMetadata = rawItem.title || rawItem.media_content_id;
          
          // Extract metadata from path/title
          const pathMetadata = MediaProvider.extractMetadataFromPath(pathForMetadata, this.config);
          
          // For Reolink URIs, try to extract timestamp from media_content_id
          // Format: media-source://reolink/FILE|device_id|channel|sub|timestamp1|timestamp2|timestamp3
          // timestamp2 appears to be the actual video start time (matches title "HH:MM:SS duration")
          if (mediaId && mediaId.includes('reolink') && mediaId.includes('|')) {
            const parts = mediaId.split('|');
            // Look for 14-digit timestamps (YYYYMMDDHHmmSS)
            const timestamps = parts.filter(p => /^\d{14}$/.test(p));
            
            // Use second timestamp if available (actual video start time), otherwise first
            const timestampToUse = timestamps.length > 1 ? timestamps[1] : timestamps[0];
            
            if (timestampToUse) {
              const timestampDate = MediaProvider.extractDateFromFilename(timestampToUse, this.config);
              if (timestampDate) {
                pathMetadata.date = timestampDate;
                pathMetadata.date_taken = timestampDate;
                this._log(`📅 Extracted Reolink timestamp [${timestamps.indexOf(timestampToUse) + 1}/${timestamps.length}]: ${timestampToUse} → ${timestampDate.toISOString()}`);
              }
            }
          }
          
          const transformedItem = {
            media_content_id: mediaId,
            media_content_type: rawItem.media_class || MediaUtils.detectFileType(pathForMetadata) || 'image',
            title: rawItem.title, // Keep title at top level for display
            metadata: {
              ...pathMetadata,
              title: rawItem.title,
              path: pathForMetadata
            }
          };
          
          this.navigationQueue.push(transformedItem);
          
          if (this.navigationQueue.length >= this.maxNavQueueSize) break;
        }
        
        this._log(`✅ Pre-loaded ${this.navigationQueue.length} items from SubfolderQueue`);
        this.isNavigationQueuePreloaded = true;
      }
      
      return; // Exit early, SubfolderQueue handled
    }
    
    // Determine if small collection based on provider type
    let isSmallCollection = false;
    let estimatedSize = 0;
    
    if (actualProvider.hasMore !== undefined) {
      // SequentialMediaIndexProvider: Use hasMore flag
      isSmallCollection = actualProvider.hasMore === false;
      estimatedSize = actualProvider.queue?.length || 0;
    } else if (actualProvider.queue) {
      // MediaIndexProvider (random mode): Small if initial query returned less than requested
      estimatedSize = actualProvider.queue.length;
      const requestedSize = actualProvider.queueSize || 100;
      isSmallCollection = estimatedSize < requestedSize;
    }
    
    if (!isSmallCollection) {
      return;
    }
    
    if (estimatedSize > this.maxNavQueueSize) {
      return;
    }
    
    this._log(`Pre-loading ${estimatedSize} items...`);
    
    // Different pre-load strategy based on provider type
    if (actualProvider.hasMore !== undefined) {
      // SequentialMediaIndexProvider: Disable auto-loop and call getNext()
      actualProvider.disableAutoLoop = true;
      
      let loadedCount = 0;
      while (loadedCount < this.maxNavQueueSize) {
        const item = await this.provider.getNext();
        if (!item) {
          break;
        }
        this.navigationQueue.push(item);
        loadedCount++;
      }
      
      actualProvider.disableAutoLoop = false;
    } else if (actualProvider.queue) {
      // MediaIndexProvider (random): Manually transform queue items (can't disable auto-refill)
      
      for (const rawItem of actualProvider.queue) {
        // Transform using same logic as getNext() (but don't shift from queue)
        const pathMetadata = MediaProvider.extractMetadataFromPath(rawItem.path, this.config);
        const mediaId = rawItem.media_source_uri || rawItem.path;
        
        const transformedItem = {
          media_content_id: mediaId,
          media_content_type: MediaUtils.detectFileType(rawItem.path) || 'image',
          metadata: {
            ...pathMetadata,
            path: rawItem.path,
            media_source_uri: rawItem.media_source_uri,
            date_taken: rawItem.date_taken,
            created_time: rawItem.created_time,
            location_city: rawItem.location_city,
            location_state: rawItem.location_state,
            location_country: rawItem.location_country,
            location_name: rawItem.location_name,
            has_coordinates: rawItem.has_coordinates || false,
            is_geocoded: rawItem.is_geocoded || false,
            latitude: rawItem.latitude,
            longitude: rawItem.longitude,
            is_favorited: rawItem.is_favorited || false
          }
        };
        
        this.navigationQueue.push(transformedItem);
        
        if (this.navigationQueue.length >= this.maxNavQueueSize) break;
      }
    }
    
    this._log(`✅ Pre-loaded ${this.navigationQueue.length} items`);
    this.isNavigationQueuePreloaded = true; // Mark as pre-loaded
  }

  // V5: Unified navigation - card owns queue/history, provider just supplies items
  async _loadNext() {
    // V5.6: Set flag FIRST to ignore video pause events during navigation
    // The browser auto-pauses videos when they're removed from DOM
    this._navigatingAway = true;

    // V5.5: Panel Navigation Override
    if (this._panelOpen && this._panelQueue.length > 0) {
      this._navigatingAway = false;
      return await this._loadNextPanel();
    }
    
    if (!this.provider) {
      this._log('_loadNext called but no provider');
      this._navigatingAway = false;
      return;
    }

    // V4: Handle auto_advance_mode when manually navigating
    this._handleAutoAdvanceModeOnNavigate();

    try {
      // V5.3: Navigation Queue Architecture
      // Always increment (starts at -1, first increment → 0)
      this.navigationIndex++;
      
      // Need to load more items?
      if (this.navigationIndex >= this.navigationQueue.length) {
        // V5.3: If this was a pre-loaded small collection, don't load more - just wrap
        if (this.isNavigationQueuePreloaded) {
          this._log('Pre-loaded collection exhausted, wrapping to beginning');
          
          // V5.4: Check for new files before wrapping back to position 1
          // This ensures files that arrived mid-carousel are shown immediately
          const queueRefreshed = await this._checkForNewFiles();
          if (queueRefreshed) {
            // Queue was refreshed and reset to position 1 with new files
            return;
          }
          
          this.navigationIndex = 0;
        } else {
          this._log('Navigation queue exhausted, loading from provider');
          let item = await this.provider.getNext();
        
          if (item) {
            this._log('Got item from provider:', item.title);
          
            // V5.3: Check if item already exists in navigation queue (prevent duplicates)
            let alreadyInQueue = this.navigationQueue.some(q => q.media_content_id === item.media_content_id);
            let attempts = 0;
            const maxAttempts = 10; // Prevent infinite loop if provider keeps returning same item
            
            while (alreadyInQueue && attempts < maxAttempts) {
              this._log(`⚠️ Item already in navigation queue (attempt ${attempts + 1}), getting next:`, item.media_content_id);
              item = await this.provider.getNext();
              if (!item) break;
              alreadyInQueue = this.navigationQueue.some(q => q.media_content_id === item.media_content_id);
              attempts++;
            }
            
            // Log if we hit the safety limit (indicates provider may be stuck)
            if (attempts >= maxAttempts && alreadyInQueue) {
              this._log('⚠️ Max attempts reached in duplicate detection - provider may be returning same item repeatedly');
              // Treat as provider exhaustion - wrap to beginning
              this._log('Treating as provider exhaustion, wrapping to beginning');
              
              // Validate queue has items before wrapping
              if (this.navigationQueue.length === 0) {
                this._log('ERROR: Cannot wrap - navigation queue is empty');
                this._errorState = 'Provider exhausted with no items in queue';
                return;
              }
              
              // V5.4: Check for new files before wrapping back to position 1
              const queueRefreshed = await this._checkForNewFiles();
              if (queueRefreshed) {
                // Queue was refreshed and reset to position 1 with new files
                return;
              }
              
              this.navigationIndex = 0;
              return;
            }
            
            if (!item || alreadyInQueue) {
              // All items are duplicates or provider exhausted, wrap to beginning
              this._log('Provider exhausted or only returning duplicates, wrapping to beginning');
              
              // Validate queue has items before wrapping
              if (this.navigationQueue.length === 0) {
                this._log('ERROR: Cannot wrap - navigation queue is empty');
                this._errorState = 'No media available in navigation queue';
                return;
              }
              
              // V5.4: Check for new files before wrapping back to position 1
              const queueRefreshed = await this._checkForNewFiles();
              if (queueRefreshed) {
                // Queue was refreshed and reset to position 1 with new files
                return;
              }
              
              this.navigationIndex = 0;
              return;
            }
            
            this._log('✅ Adding new item to navigation queue:', item.title);
          
            // V5: Extract metadata if not provided
            if (!item.metadata) {
              this._log('Extracting metadata for:', item.media_content_id);
              item.metadata = await this._extractMetadataFromItem(item);
            }
          
            // Add to navigation queue
            this.navigationQueue.push(item);
          
            // Implement sliding window: remove oldest if exceeding max size
            if (this.navigationQueue.length > this.maxNavQueueSize) {
              this._log('Navigation queue exceeds max size, removing oldest item');
              this.navigationQueue.shift();
              this.navigationIndex--; // Adjust index for removed item
            }
          } else {
            // No more items available from provider, wrap to beginning
            this._log('Provider exhausted, wrapping to beginning');
            
            // Validate queue has items before wrapping
            if (this.navigationQueue.length === 0) {
              this._log('ERROR: Cannot wrap - navigation queue is empty');
              this._errorState = 'No media available from provider';
              return;
            }
            
            // V5.4: Check for new files before wrapping back to position 1
            const queueRefreshed = await this._checkForNewFiles();
            if (queueRefreshed) {
              // Queue was refreshed and reset to position 1 with new files
              return;
            }
            
            this.navigationIndex = 0;
          }
        }
      }
      
      // Get item at current navigation index
      const item = this.navigationQueue[this.navigationIndex];
      if (!item) {
        this._log('ERROR: No item at navigationIndex', this.navigationIndex);
        return;
      }
      
      // Extract filename from path for logging
      const filename = item.metadata?.filename || item.media_content_id?.split('/').pop() || 'unknown';
      this._log('Displaying navigation queue item:', filename, 'at index', this.navigationIndex);
      
      // Add to history for tracking (providers use this for exclusion)
      // Check by media_content_id to avoid duplicate object references
      const alreadyInHistory = this.history.some(h => h.media_content_id === item.media_content_id);
      if (!alreadyInHistory) {
        this.history.push(item);
        
        // V5: Dynamic history size formula
        const queueSize = this.config.slideshow_window || 100;
        // Support legacy field names
        const autoAdvanceInterval = this.config.auto_advance_seconds || 
                                    this.config.auto_advance_interval || 
                                    this.config.auto_advance_duration || 5;
        const discoveryWindow = this.config.folder?.new_files_threshold_seconds || 3600;
        
        const minQueueMultiplier = 5;
        const discoveryWindowItems = Math.floor(discoveryWindow / autoAdvanceInterval);
        const maxHistory = Math.min(
          Math.max(
            queueSize * minQueueMultiplier,
            discoveryWindowItems,
            100
          ),
          5000
        );
        
        if (this.history.length > maxHistory) {
          this.history.shift();
        }
      }
      
      // Display the item
      this.currentMedia = item;
      this._currentMediaPath = item.media_content_id;
      this._currentMetadata = item.metadata || null;
      
      // V5: Store metadata in pending state until image loads
      this._pendingMediaPath = item.media_content_id;
      this._pendingMetadata = item.metadata || null;
      
      // V5: Clear caches when media changes
      this._fullMetadata = null;
      this._folderDisplayCache = null;
      
      await this._resolveMediaUrl();
      this.requestUpdate();
      
      // V5: Setup auto-advance after successfully loading media
      this._setupAutoRefresh();

      // V5.6: Clear navigation flag after render cycle completes
      // Use setTimeout to ensure old video element is removed from DOM first
      setTimeout(() => {
        this._navigatingAway = false;
      }, 0);

      // Reset timer if buttons are explicitly showing (restart 3s countdown)
      if (this._showButtonsExplicitly) {
        // Restart 3s timer after navigation when buttons are showing
        this._startActionButtonsHideTimer();
      }

      // Refresh metadata from media_index in background after navigation
      // Ensures overlay reflects latest EXIF/location/favorite flags
      this._refreshMetadata().catch(err => this._log('⚠️ Metadata refresh failed:', err));
    } catch (error) {
      console.error('[MediaCard] Error loading next media:', error);
    }
  }

  async _loadPrevious() {
    // V5.6: Set flag FIRST to ignore video pause events during navigation
    this._navigatingAway = true;

    // V5.5: Panel Navigation Override
    if (this._panelOpen && this._panelQueue.length > 0) {
      this._navigatingAway = false;
      return await this._loadPreviousPanel();
    }
    
    if (!this.provider) {
      this._log('_loadPrevious called but no provider');
      this._navigatingAway = false;
      return;
    }

    // V4: Handle auto_advance_mode when manually navigating
    this._handleAutoAdvanceModeOnNavigate();

    // V5.3: Navigation Queue Architecture
    if (this.navigationQueue.length === 0) {
      this._log('No items in navigation queue');
      return;
    }

    // Move backward in navigation queue
    this.navigationIndex--;
    
    // Wrap to last item if going before beginning
    if (this.navigationIndex < 0) {
      this._log('Wrapping to last item in navigation queue');
      this.navigationIndex = this.navigationQueue.length - 1;
    }
    
    // Get item at current navigation index
    const item = this.navigationQueue[this.navigationIndex];
    if (!item) {
      this._log('ERROR: No item at navigationIndex', this.navigationIndex);
      return;
    }
    
    this._log('Going back to navigation queue item:', item.title, 'at index', this.navigationIndex);
    
    // Display the item
    this.currentMedia = item;
    this._currentMediaPath = item.media_content_id;
    this._currentMetadata = item.metadata || null;
    
    // V5: Clear cached full metadata when media changes
    this._fullMetadata = null;
    this._folderDisplayCache = null;
    
    await this._resolveMediaUrl();
    this.requestUpdate();
    
    // V5: Setup auto-advance after successfully loading media  
    this._setupAutoRefresh();

    // V5.6: Clear navigation flag after render cycle completes
    setTimeout(() => {
      this._navigatingAway = false;
    }, 0);

    // Reset timer if buttons are explicitly showing (restart 3s countdown)
    if (this._showButtonsExplicitly) {
      // Restart 3s timer after navigation when buttons are showing
      this._startActionButtonsHideTimer();
    }
  }

  // V4: Handle auto_advance_mode behavior when user manually navigates
  _handleAutoAdvanceModeOnNavigate() {
    const mode = this.config.auto_advance_mode || 'reset';
    
    switch (mode) {
      case 'pause':
        // Pause auto-refresh by clearing the interval
        if (this._refreshInterval) {
          clearInterval(this._refreshInterval);
          this._refreshInterval = null;
          // Mark that we paused due to navigation (for potential resume)
          this._pausedForNavigation = true;
        }
        break;
        
      case 'continue':
        // Do nothing - let auto-refresh continue normally
        this._log('🔄 Continuing auto-refresh during manual navigation (interval', this._refreshInterval, 'remains active)');
        break;
        
      case 'reset':
        // Reset the auto-refresh timer
        this._lastRefreshTime = Date.now();
        // Restart the timer (this will clear old interval and create new one)
        this._setupAutoRefresh();
        break;
    }
  }

  // V5.5: Panel Navigation Methods
  async _loadNextPanel() {
    if (this._panelQueueIndex < this._panelQueue.length - 1) {
      this._panelQueueIndex++;
      await this._loadPanelItem(this._panelQueueIndex);
    } else {
      // Wrap to beginning
      this._panelQueueIndex = 0;
      await this._loadPanelItem(this._panelQueueIndex);
    }
  }

  async _loadPreviousPanel() {
    if (this._panelQueueIndex > 0) {
      this._panelQueueIndex--;
      await this._loadPanelItem(this._panelQueueIndex);
    } else {
      // Wrap to end
      this._panelQueueIndex = this._panelQueue.length - 1;
      await this._loadPanelItem(this._panelQueueIndex);
    }
  }

  async _loadPanelItem(index) {
    // V5.6: Set flag to ignore video pause events during thumbnail click
    this._navigatingAway = true;
    
    const item = this._panelQueue[index];
    if (!item) {
      console.error('[MediaCard] No item at panel index:', index);
      this._navigatingAway = false;
      return;
    }
    
    console.log(`📱 Loading panel item ${index + 1}/${this._panelQueue.length}:`, item.filename || item.path);
    
    // Update panel index
    this._panelQueueIndex = index;
    
    // Build metadata object from panel item
    const metadata = {
      filename: item.filename,
      date_taken: item.date_taken,
      is_favorited: item.is_favorited,
      latitude: item.latitude,
      longitude: item.longitude,
      // Include any other metadata from the item
      ...item
    };
    
    // Update current media - THIS IS CRITICAL for main image display
    const mediaUri = item.media_source_uri || item.path;
    this.currentMedia = {
      media_content_id: mediaUri,
      media_content_type: item.filename?.toLowerCase().endsWith('.mp4') ? 'video' : 'image',
      metadata: metadata
    };
    this._currentMediaPath = mediaUri;
    this._currentMetadata = metadata;
    
    // Update deprecated state for compatibility
    if (this._panelMode === 'burst') {
      this._burstCurrentIndex = index;
    }
    
    // Clear cached metadata to force refresh
    this._fullMetadata = null;
    this._folderDisplayCache = null;
    
    // Update display
    await this._resolveMediaUrl();
    this.requestUpdate();
    
    // Clear navigation flag after display updates
    this._navigatingAway = false;
  }

  async _jumpToQueuePosition(queueIndex) {
    // V5.6: Set flag to ignore video pause events during thumbnail click
    this._navigatingAway = true;
    
    if (!this.navigationQueue || queueIndex < 0 || queueIndex >= this.navigationQueue.length) {
      console.error('[MediaCard] Invalid queue position:', queueIndex);
      this._navigatingAway = false;
      return;
    }

    console.log(`🎯 Jumping to queue position ${queueIndex + 1}/${this.navigationQueue.length}`);

    // Update navigation index
    this.navigationIndex = queueIndex;
    
    // Clear manual page flag - user is now navigating to items, allow auto-adjustment
    this._manualPageChange = false;
    this._manualPageRenderCount = 0;

    // Load the item from the queue
    const item = this.navigationQueue[queueIndex];
    this.currentMedia = item;
    this._currentMediaPath = item.media_content_id;
    this._currentMetadata = item.metadata || null;

    // Clear cached metadata
    this._fullMetadata = null;
    this._folderDisplayCache = null;

    // Resolve and display media
    await this._resolveMediaUrl();
    this.requestUpdate();
    
    // Clear navigation flag after display updates
    this._navigatingAway = false;
    
    // V5: Setup auto-advance after jumping to position
    this._setupAutoRefresh();
  }

  /**
   * Insert panel items into navigation queue at current position and start playing
   */
  async _playPanelItems() {
    if (!this._panelQueue || this._panelQueue.length === 0) {
      console.warn('No panel items to play');
      return;
    }

    console.warn(`🎬 Inserting ${this._panelQueue.length} items into navigation queue at position ${this.navigationIndex + 1}`);

    // Get panel items (may randomize if checkbox is enabled)
    let panelItems = [...this._panelQueue]; // Copy array
    
    // V5.6.0: Randomize if checkbox is enabled
    if (this._playRandomized) {
      console.warn('🎲 Randomizing panel items for playback');
      // Fisher-Yates shuffle
      for (let i = panelItems.length - 1; i > 0; i--) {
        const j = Math.floor(Math.random() * (i + 1));
        [panelItems[i], panelItems[j]] = [panelItems[j], panelItems[i]];
      }
    }

    // Convert panel items to navigation queue format
    const queueItems = panelItems.map(item => ({
      media_content_id: item.media_source_uri || item.media_content_id || `media-source://media_source${item.path}`,
      media_content_type: item.file_type === 'video' ? 'video' : 'image',
      title: item.filename || item.path.split('/').pop(),
      metadata: {
        filename: item.filename,
        path: item.path,
        date_taken: item.date_taken,
        created_time: item.created_time,
        is_favorited: item.is_favorited,
        rating: item.rating,
        folder: item.folder
      },
      // Keep original item data
      ...item
    }));

    // Remove duplicates from queue first (items that exist elsewhere in the queue)
    const itemUris = new Set(queueItems.map(item => item.media_content_id));
    let removedCount = 0;
    let adjustedIndex = this.navigationIndex;
    
    for (let i = this.navigationQueue.length - 1; i >= 0; i--) {
      const queueItem = this.navigationQueue[i];
      const queueItemUri = queueItem.media_content_id || queueItem.media_source_uri;
      
      if (itemUris.has(queueItemUri)) {
        this.navigationQueue.splice(i, 1);
        removedCount++;
        
        // Adjust current index if we removed items before it
        if (i < this.navigationIndex) {
          adjustedIndex--;
        }
      }
    }

    console.warn(`🗑️ Removed ${removedCount} duplicate items from queue`);

    // Update navigation index after removals
    this.navigationIndex = adjustedIndex;

    // Insert items into navigation queue after current position
    const insertPosition = this.navigationIndex + 1;
    this.navigationQueue.splice(insertPosition, 0, ...queueItems);

    console.warn(`✅ Inserted ${queueItems.length} items at position ${insertPosition}, queue now has ${this.navigationQueue.length} items`);

    // Close panel WITHOUT restoring queue (we want to keep our insertions)
    this._panelOpen = false;
    this._panelMode = null;
    this._panelQueue = [];
    this._panelQueueIndex = 0;
    this._panelPageStartIndex = null;
    this._burstMode = false; // Clear deprecated flag
    
    // V5.6.0: Resume playback if paused
    if (this._isPaused) {
      console.warn('▶️ Resuming playback to play panel items');
      this._isPaused = false;
    }
    
    this.requestUpdate();
    
    // Jump to first inserted item
    await this._jumpToQueuePosition(insertPosition);
  }

  // V5: Setup auto-advance timer (copied from V4 lines 1611-1680)
  _setupAutoRefresh() {
    // Clear any existing interval/timeout FIRST to prevent multiple timers
    if (this._refreshInterval) {
      clearInterval(this._refreshInterval);
      this._refreshInterval = null;
      this._timerStoppedForVideo = false; // Reset flag when manually stopping timer
    }
    if (this._refreshTimeout) {
      clearTimeout(this._refreshTimeout);
      this._refreshTimeout = null;
    }

    // Don't set up auto-refresh if paused
    if (this._isPaused) {
      this._log('🔄 Auto-refresh setup skipped - currently paused');
      return;
    }
    
    if (this._backgroundPaused) {
      this._log('🔄 Auto-refresh setup skipped - background paused (not visible)');
      return;
    }

    // V5: Get refresh/advance seconds based on mode
    // Single media: use auto_refresh_seconds
    // Folder/slideshow: prefer auto_advance_seconds, fallback to auto_refresh_seconds
    let refreshSeconds = 0;
    let isRefreshMode = false; // True if reloading current, false if advancing
    
    if (this.provider instanceof SingleMediaProvider) {
      refreshSeconds = this.config?.auto_refresh_seconds || 0;
      isRefreshMode = true; // Single media always reloads current
    } else {
      // In folder mode: auto_advance takes priority
      // Support legacy field names: auto_advance_interval, auto_advance_duration
      const autoAdvance = this.config?.auto_advance_seconds || 
                         this.config?.auto_advance_interval || 
                         this.config?.auto_advance_duration || 0;
      const autoRefresh = this.config?.auto_refresh_seconds || 0;
      
      if (autoAdvance > 0) {
        refreshSeconds = autoAdvance;
        isRefreshMode = false; // Advance to next
      } else if (autoRefresh > 0) {
        refreshSeconds = autoRefresh;
        isRefreshMode = true; // Reload current
      }
    }
    
    if (refreshSeconds && refreshSeconds > 0 && this.hass) {
      const modeLabel = isRefreshMode ? 'auto-refresh (reload current)' : 'auto-advance (next media)';
      const intervalMs = refreshSeconds * 1000;
      
      // Check if resuming from pause with remaining time
      const remainingMs = this._pausedRemainingMs || intervalMs;
      if (this._pausedRemainingMs) {
        this._pausedRemainingMs = null; // Clear saved time
      }
      
      // Track when timer started for pause calculation
      this._timerStartTime = Date.now();
      this._timerIntervalMs = intervalMs;
      
      // Define the timer callback
      const timerCallback = async () => {
        // Track when timer fires and reset start time
        this._lastRefreshCheckTime = Date.now();
        this._timerStartTime = Date.now(); // Reset for next interval
        
        // If in error state, clear it and attempt reload
        if (this._errorState) {
          this._log('🔄 Error state detected - clearing and attempting reload');
          this._errorState = null;
          this._retryAttempts.clear();
          if (this.currentMedia) {
            await this._resolveMediaUrl();
            this.requestUpdate();
          } else if (this.provider) {
            // Try to get next media if no current media
            try {
              await this._loadNext();
            } catch (err) {
              this._log('❌ Failed to load next after error:', err);
            }
          }
          return;
        }
        
        // Check pause states before advancing
        if (!this._isPaused && !this._backgroundPaused) {
          // Reset pause log flag (timer is active again)
          this._pauseLogShown = false;
          
          // Check for new files FIRST (before video completion check)
          // This allows queue refresh to interrupt video playback in manual mode at position 1
          let queueWasRefreshed = false;
          if (this.provider && this.provider.constructor.name !== 'SingleMediaProvider') {
            queueWasRefreshed = await this._checkForNewFiles();
          }
          
          // If queue was refreshed, skip the rest of the timer logic
          if (queueWasRefreshed) {
            return;
          }
          
          // V4 CODE REUSE: Check if we should wait for video to complete
          // Based on V4 lines 3259-3302
          // V5.6: Don't stop timer if video_loop is enabled - let timer interrupt the loop
          if (await this._shouldWaitForVideoCompletion() && !this.config.video_loop) {
            // Stop the timer to prevent unnecessary database queries while video plays
            if (!this._timerStoppedForVideo) {
              clearInterval(this._refreshInterval);
              this._refreshInterval = null;
              this._timerStoppedForVideo = true;
            }
            return;
          }
          
          if (isRefreshMode) {
            // Reload current media (for single_media or folder with auto_refresh only)
            if (this.currentMedia) {
              await this._resolveMediaUrl();
              this.requestUpdate();
              // Refresh metadata from media_index in background to keep overlay up-to-date
              this._refreshMetadata().catch(err => this._log('⚠️ Metadata refresh failed:', err));
            }
          } else {
            // Advance to next media (folder mode with auto_advance)
            this._loadNext();
          }
        } else {
          // Silently skip when paused
          this._pauseLogShown = true;
        }
      };
      
      // If resuming with remaining time, use setTimeout first, then setInterval
      if (remainingMs < intervalMs) {
        this._log(`⏱️ Using timeout for remaining ${Math.round(remainingMs / 1000)}s, then switching to interval`);
        this._refreshTimeout = setTimeout(() => {
          timerCallback();
          // After first fire, switch to regular interval
          this._refreshInterval = setInterval(timerCallback, intervalMs);
          this._log('✅ Switched to regular interval after resume, ID:', this._refreshInterval);
        }, remainingMs);
        this._log('✅ Resume timeout started with ID:', this._refreshTimeout);
      } else {
        // Normal startup - use setInterval from the beginning
        this._refreshInterval = setInterval(timerCallback, intervalMs);
      }
    }
  }

  // Check for new files in folder mode and refresh queue if needed
  // Returns true if queue was refreshed, false otherwise
  async _checkForNewFiles() {
    // Only for sequential mode providers
    const isSeq = this._isSequentialMode();
    if (!isSeq) {
      return false;
    }
    
    // Skip rescan on first timer tick (card just loaded)
    if (!this._firstScanComplete) {
      this._firstScanComplete = true;
      return false;
    }
    
    // Respect navigation grace period (avoid interrupting active navigation)
    const timeSinceLastNav = Date.now() - (this._lastNavigationTime || 0);
    if (timeSinceLastNav < 5000) {
      return false;
    }
    
    // Check if we're at position 1 (index 0) before rescan
    const wasAtPositionOne = this.navigationIndex === 0;
    
    if (!wasAtPositionOne) {
      return false;
    }
    
    try {
      // Trigger full rescan to detect new files
      if (!this.provider || typeof this.provider.rescanForNewFiles !== 'function') {
        return false;
      }
      
      const scanResult = await this.provider.rescanForNewFiles();
      
      // If the first item in queue changed, refresh display
      if (scanResult.queueChanged) {
        this._log(`🆕 New files detected - refreshing display`);
        await this._refreshQueue();
        return true; // Queue was refreshed
      } else {
        return false;
      }
    } catch (error) {
      console.error('Error checking for new files:', error);
    }
    
    return false; // Queue was not refreshed
  }
  
  // Check if provider is in sequential mode
  _isSequentialMode() {
    // SequentialMediaIndexProvider is always sequential
    if (this.provider && this.provider.constructor.name === 'SequentialMediaIndexProvider') {
      return true;
    }
    
    // FolderProvider with sequential mode
    if (this.provider && this.provider.constructor.name === 'FolderProvider') {
      const folderMode = this.config?.folder?.mode;
      return folderMode === 'sequential';
    }
    
    return false;
  }
  
  // Get time until next auto-refresh timer check (for logging)
  _getTimeUntilNextRefresh() {
    if (!this._lastRefreshCheckTime || !this.config?.auto_refresh_seconds) {
      return 'unknown';
    }
    const elapsed = (Date.now() - this._lastRefreshCheckTime) / 1000;
    const remaining = Math.max(0, this.config.auto_refresh_seconds - elapsed);
    return Math.round(remaining);
  }
  
  // Check if at end of navigation queue
  _isAtEndOfQueue() {
    if (!this.navigationQueue || this.navigationQueue.length === 0) {
      return false;
    }
    
    const currentIndex = this.navigationQueue.indexOf(this.currentMedia);
    return currentIndex === this.navigationQueue.length - 1;
  }
  
  // Full queue refresh - clear navigation state and reinitialize provider
  async _refreshQueue() {
    this._log('🔄 Starting full queue refresh...');
    
    try {
      // Save current media to compare after refresh
      const currentMediaId = this.currentMedia?.media_content_id;
      const currentDateTaken = this.currentMedia?.metadata?.date_taken;
      this._log('🔄 Current media before refresh:', currentMediaId, 'date_taken:', currentDateTaken);
      
      // Save queue size before refresh (for position indicator)
      const previousQueueSize = this.navigationQueue.length;
      this._log('🔄 Previous navigation queue size:', previousQueueSize);
      
      // CRITICAL: Clear and rebuild entire navigation queue
      // Just updating position 0 leaves stale items at positions 1-19
      this.navigationQueue = [];
      this.navigationHistory = [];
      this.navigationIndex = 0; // Will be at first position after loading
      
      // Reset provider cursor to beginning (critical for sequential mode)
      // Check if provider has reset() method (SequentialMediaIndexProvider)
      let providerToReset = this.provider;
      
      // Unwrap FolderProvider to get actual provider
      if (this.provider?.sequentialProvider) {
        providerToReset = this.provider.sequentialProvider;
      } else if (this.provider?.mediaIndexProvider) {
        providerToReset = this.provider.mediaIndexProvider;
      }
      
      if (providerToReset && typeof providerToReset.reset === 'function') {
        this._log('🔄 Calling provider.reset() to clear cursor');
        await providerToReset.reset();
      } else if (this.provider && typeof this.provider.initialize === 'function') {
        this._log('🔄 Provider has no reset(), calling initialize()');
        await this.provider.initialize();
      }
      
      // Get access to the underlying provider's queue
      let providerQueue = null;
      if (this.provider?.subfolderQueue?.queue) {
        providerQueue = this.provider.subfolderQueue.queue;
        this._log('🔍 Found SubfolderQueue with', providerQueue.length, 'items');
      } else if (this.provider?.sequentialProvider?.queue) {
        providerQueue = this.provider.sequentialProvider.queue;
        this._log('🔍 Found SequentialProvider with', providerQueue.length, 'items');
      } else if (this.provider?.mediaIndexProvider?.queue) {
        providerQueue = this.provider.mediaIndexProvider.queue;
        this._log('🔍 Found MediaIndexProvider with', providerQueue.length, 'items');
      } else if (this.provider?.queue) {
        providerQueue = this.provider.queue;
        this._log('🔍 Found direct provider queue with', providerQueue.length, 'items');
      }
      
      // DEBUG: Log provider structure to understand the data
      this._log('🔍 Provider structure:', {
        hasSubfolderQueue: !!this.provider?.subfolderQueue,
        hasSequentialProvider: !!this.provider?.sequentialProvider,
        hasMediaIndexProvider: !!this.provider?.mediaIndexProvider,
        hasDirectQueue: !!this.provider?.queue,
        providerType: this.provider?.constructor?.name
      });
      
      if (providerQueue && providerQueue.length > 0) {
        // DEBUG: Log first item structure to understand the format
        this._log('🔍 First item in provider queue:', providerQueue[0]);
        this._log('🔍 First item keys:', Object.keys(providerQueue[0] || {}));
      }
      
      // Reload navigation queue by copying from provider's queue (don't call getNext!)
      // Calling getNext() repeatedly advances the provider's cursor incorrectly
      if (providerQueue && providerQueue.length > 0) {
        // Copy all items from provider queue to navigation queue
        // Don't limit to 20 - we need the full queue for proper navigation
        const itemsToCopy = providerQueue.length;
        this._log('🔄 Copying', itemsToCopy, 'items from provider queue (size:', providerQueue.length, ')');
        
        for (let i = 0; i < itemsToCopy; i++) {
          const item = providerQueue[i];
          
          // DEBUG: Log each item being copied
          if (i < 3) { // Only log first 3 to avoid spam
            this._log('🔍 Copying item', i, ':', {
              type: typeof item,
              hasMediaContentId: !!item?.media_content_id,
              keys: Object.keys(item || {}),
              item: item
            });
          }
          
          // Validate item has required properties
          if (item && item.media_content_id) {
            // V5: Only refresh metadata if missing or if this is position 1 and it's a NEW file
            const needsMetadata = !item.metadata || 
                                  (i === 0 && item.media_content_id !== currentMediaId);
            
            if (needsMetadata) {
              this._log(`🔄 Extracting metadata for item ${i} (position ${i + 1})`);
              item.metadata = await this._extractMetadataFromItem(item);
            } else if (i === 0) {
              this._log(`✅ Position 1 already has metadata (same file as before, no re-extraction needed)`);
            }
            this.navigationQueue.push(item);
          } else {
            this._log('⚠️ Skipping invalid item at index', i, '- missing media_content_id:', item);
          }
        }
        
        this._log('🔄 Navigation queue after copy:', this.navigationQueue.length, 'items');
        if (this.navigationQueue.length > 0) {
          this._log('🔍 First item in navigation queue:', this.navigationQueue[0]);
        }
      } else {
        // Fallback: if we can't access the queue directly, use getNext() method
        this._log('🔄 No direct queue access, using getNext() method');
        const itemsToLoad = Math.min(previousQueueSize || 20, 20);
        
        for (let i = 0; i < itemsToLoad; i++) {
          if (this.provider && typeof this.provider.getNext === 'function') {
            const item = await this.provider.getNext();
            if (!item) {
              this._log('🔄 Provider exhausted after', i, 'items');
              break;
            }
            
            // V5: Extract metadata if not provided
            if (!item.metadata) {
              item.metadata = await this._extractMetadataFromItem(item);
            }
            
            this.navigationQueue.push(item);
          }
        }
      }
      
      this._log('🔄 Reloaded navigation queue with', this.navigationQueue.length, 'items');
      
      // Set current media to first item in refreshed queue
      if (this.navigationQueue.length > 0) {
        const firstItem = this.navigationQueue[0];
        
        // Check if we should display this new first item
        const shouldUpdate = !currentMediaId || firstItem.media_content_id !== currentMediaId;
        
        this.currentMedia = firstItem;
        
        // CRITICAL: Update _currentMetadata and _currentMediaPath for overlay display
        this._currentMediaPath = firstItem.media_content_id;
        this._currentMetadata = firstItem.metadata || null;
        this._pendingMetadata = firstItem.metadata || null;
        this._log('🔄 Updated _currentMetadata with fresh metadata:', !!this._currentMetadata);
        
        if (shouldUpdate) {
          this._log('🆕 New file detected - updating display to:', firstItem.media_content_id);
          await this._resolveMediaUrl();
          this.requestUpdate();
          
          // Force media element to reload immediately (don't wait for Lit render cycle)
          await this.updateComplete; // Wait for Lit to finish rendering
          
          // Check if it's a video or image and reload appropriately
          const videoElement = this.shadowRoot?.querySelector('video');
          const imgElement = this.shadowRoot?.querySelector('.media-container > img');
          
          if (videoElement) {
            this._log('🎬 Forcing video reload after queue refresh');
            videoElement.load();
            if (this.config.video_autoplay !== false) {
              videoElement.play().catch(err => {
                if (err.name !== 'AbortError') {
                  console.warn('Video autoplay failed after refresh:', err);
                }
              });
            }
          } else if (imgElement) {
            this._log('🖼️ Forcing image reload after queue refresh');
            // For images, just updating src via Lit is enough, but we can force it
            const currentSrc = imgElement.src;
            imgElement.src = this.mediaUrl;
            // If src didn't change (unlikely but possible), force reload
            if (currentSrc === this.mediaUrl) {
              imgElement.src = '';
              imgElement.src = this.mediaUrl;
            }
          }
        } else {
          this._log('✅ Queue refreshed - current file is still newest, no display update needed');
        }
        
        this._log('✅ Queue refreshed with', this.navigationQueue.length, 'items (index 0, metadata:', !!firstItem.metadata, ')');
      } else {
        this._log('⚠️ No items returned after queue refresh');
      }
    } catch (error) {
      this._log('⚠️ Error during queue refresh:', error);
    }
  }

  // V5: Extract metadata from browse_media item (uses shared helper with media_index support)
  async _extractMetadataFromItem(item) {
    if (!item) return {};
    
    const mediaPath = item.media_content_id || item.title;
    
    // Use shared MediaProvider helper for consistent extraction across providers and card
    return await MediaProvider.extractMetadataWithExif(mediaPath, this.config, this.hass);
  }
  
  // Add cache-busting timestamp to URL (forces browser to bypass cache)
  _addCacheBustingTimestamp(url, forceAdd = false) {
    if (!url) return url;
    
    // CRITICAL: Never add timestamp to signed URLs (breaks signature validation)
    if (url.includes('authSig=')) {
      return url;
    }
    
    // For auto-refresh: only add if refresh configured
    // For manual refresh: always add (forceAdd = true)
    const refreshSeconds = this.config.auto_refresh_seconds || 0;
    const shouldAdd = forceAdd || (refreshSeconds > 0);
    
    if (!shouldAdd) return url;
    
    const timestamp = Date.now();
    const separator = url.includes('?') ? '&' : '?';
    return `${url}${separator}t=${timestamp}`;
  }
  
  // V5: Refresh metadata from media_index (for action button updates)
  async _refreshMetadata() {
    if (!MediaProvider.isMediaIndexActive(this.config) || !this._currentMediaPath || !this.hass) {
      return;
    }
    
    try {
      // Use shared helper to fetch metadata
      const freshMetadata = await MediaIndexHelper.fetchFileMetadata(
        this.hass,
        this.config,
        this._currentMediaPath
      );
      
      if (freshMetadata) {
        // Merge updated metadata with existing path-based metadata
        this._currentMetadata = {
          ...this._currentMetadata,
          ...freshMetadata
        };
        
        // Update currentMedia.metadata as well
        if (this.currentMedia) {
          this.currentMedia.metadata = this._currentMetadata;
        }
        
        this.requestUpdate();
        this._log('📊 Refreshed metadata from media_index');
      }
    } catch (error) {
      this._log('⚠️ Failed to refresh metadata:', error);
    }
  }

  // V5.6: Helper to set mediaUrl with crossfade transition
  _setMediaUrl(url) {
    this.mediaUrl = url;
    
    // Only use crossfade for images, not videos
    const isVideo = this._isVideoFile(url);
    
    if (!isVideo) {
      const duration = this.config?.transition?.duration ?? 300;
      
      // For instant transitions (0ms), bypass double-buffering entirely
      if (duration === 0) {
        // Just update - render will show single image directly
        this.requestUpdate();
      } else {
        // Crossfade: set new image on hidden layer, then swap after it loads
<<<<<<< HEAD
        if (this._frontLayerActive) {
          this._backLayerUrl = url;
        } else {
          this._frontLayerUrl = url;
        }
        
        // Set flag to trigger swap when the new image loads
        this._pendingLayerSwap = true;
        this._transitionDuration = duration;
        this.requestUpdate();
=======
        // Special case: If both layers are empty (first load or after video), show immediately without crossfade
        if (!this._frontLayerUrl && !this._backLayerUrl) {
          this._frontLayerUrl = url;
          this._frontLayerActive = true;
          this._pendingLayerSwap = false;
          this.requestUpdate();
        } else {
          // Normal crossfade: load on hidden layer then swap
          if (this._frontLayerActive) {
            this._backLayerUrl = url;
          } else {
            this._frontLayerUrl = url;
          }
          
          // Set flag to trigger swap when the new image loads
          this._pendingLayerSwap = true;
          this._transitionDuration = duration;
          this.requestUpdate();
        }
>>>>>>> f999ac15
      }
    } else {
      // For videos, just clear the image layers immediately
      this._frontLayerUrl = '';
      this._backLayerUrl = '';
      this.requestUpdate();
    }
  }

  async _resolveMediaUrl() {
    if (!this.currentMedia || !this.hass) {
      this._log('Cannot resolve URL - missing currentMedia or hass');
      return;
    }

    const mediaId = this.currentMedia.media_content_id;
    
    // Validate mediaId exists
    if (!mediaId) {
      this._log('ERROR: currentMedia has no media_content_id:', this.currentMedia);
      this._errorState = 'Invalid media item (no media_content_id)';
      return;
    }
    
    // If already a full URL, use it
    if (mediaId.startsWith('http')) {
<<<<<<< HEAD
      this._log('Using direct HTTP URL');
=======
>>>>>>> f999ac15
      this._setMediaUrl(mediaId);
      this.requestUpdate();
      return;
    }

    // If media-source:// format, resolve through HA API
    if (mediaId.startsWith('media-source://')) {
      try {
        // V5: Copy V4's approach - just pass through to HA without modification
        const resolved = await this.hass.callWS({
          type: "media_source/resolve_media",
          media_content_id: mediaId,
          expires: (60 * 60 * 3) // 3 hours
        });
        
        // Add timestamp for auto-refresh (camera snapshots, etc.)
        const finalUrl = this._addCacheBustingTimestamp(resolved.url);
        
        this._setMediaUrl(finalUrl);
        this.requestUpdate();
      } catch (error) {
        console.error('[MediaCard] Failed to resolve media URL:', error);
        this._setMediaUrl('');
        this._nextMediaUrl = '';
        this.requestUpdate();
      }
      return;
    }

    // Track recursion depth to prevent infinite loops
    if (!this._validationDepth) this._validationDepth = 0;
    const MAX_VALIDATION_ATTEMPTS = 10;
    
    // If /media/ path, convert to media-source:// and validate existence
    if (mediaId.startsWith('/media/')) {
      const mediaSourceId = 'media-source://media_source' + mediaId;
      this._log('Converting /media/ to media-source://', mediaSourceId);
      
      try {
        // Validate file exists by attempting to resolve it
        const resolved = await this.hass.callWS({
          type: "media_source/resolve_media",
          media_content_id: mediaSourceId,
          expires: (60 * 60 * 3)
        });
        this._log('✅ File exists and resolved to:', resolved.url);
        this._validationDepth = 0; // Reset on success
        this._setMediaUrl(resolved.url);
        this.requestUpdate();
        return; // Success - don't fall through to fallback
      } catch (error) {
        // File doesn't exist or can't be accessed - skip to next
        console.warn('[MediaCard] File not found or inaccessible, skipping to next:', mediaId, error.message);
        
        // Track file as missing to avoid re-querying from media_index
        if (this.provider?.mediaIndexProvider) {
          this.provider.mediaIndexProvider.excludedFiles.add(mediaId);
          this._log('Added to excluded files set:', mediaId);
        }
        
        // Remove the bad item from history at the current position
        if (this.history.length > 0) {
          const idx = this.historyIndex === -1 ? this.history.length - 1 : this.historyIndex;
          if (this.history[idx]?.media_content_id === mediaId) {
            this._log('Removing invalid item from history at index', idx);
            this.history.splice(idx, 1);
            // Adjust historyIndex if needed
            if (this.historyIndex > idx || this.historyIndex === this.history.length) {
              this.historyIndex = this.history.length - 1;
            }
          }
        }
        
        // Clear the current media to avoid showing broken state
        this._setMediaUrl('');
        
        // Check recursion depth before recursive call
        this._validationDepth = (this._validationDepth || 0) + 1;
        if (this._validationDepth >= MAX_VALIDATION_ATTEMPTS) {
          console.error('[MediaCard] Too many consecutive missing files, stopping validation');
          this._validationDepth = 0;
          return;
        }
        
        // Recursively skip to next item without adding to history
        this._log('⏭️ Skipping to next item due to missing file (depth:', this._validationDepth, ')');
        await this.next(); // Get next item (will validate recursively)
        return;
      }
    }

    // Fallback: use as-is
    this._log('Using media ID as-is (fallback)');
    this._setMediaUrl(mediaId);
    this.requestUpdate();
  }

  // V4 CODE REUSE: Helper to resolve a media path parameter (for dialogs, etc)
  // Copied from ha-media-card.js _resolveMediaPath (lines 3489-3515)
  async _resolveMediaPathParam(mediaPath) {
    if (!mediaPath || !this.hass) return '';
    
    // If it's already a fully resolved authenticated URL, return as-is
    if (mediaPath.startsWith('http')) {
      return mediaPath;
    }
    
    // Convert local media paths to media-source format
    if (mediaPath.startsWith('/media/')) {
      mediaPath = 'media-source://media_source' + mediaPath;
    }
    
    // Use Home Assistant's media source resolution for media-source URLs
    if (mediaPath.startsWith('media-source://')) {
      try {
        const resolved = await this.hass.callWS({
          type: "media_source/resolve_media",
          media_content_id: mediaPath,
          expires: (60 * 60 * 3) // 3 hours
        });
        return resolved.url;
      } catch (error) {
        console.error('[MediaCard] Failed to resolve media path:', mediaPath, error);
        return '';
      }
    }
    
    // Return as-is for other formats
    return mediaPath;
  }
  
  _onMediaError(e) {
    // V4 comprehensive error handling
    const target = e.target;
    const error = target?.error;
    
    let errorMessage = 'Media file not found';
    let is404 = false;
    
    // Handle case where target is null (element destroyed/replaced)
    if (!target) {
      errorMessage = 'Media element unavailable';
      console.warn('[MediaCard] Media error event has null target - element may have been destroyed');
    } else if (error) {
      switch (error.code) {
        case error.MEDIA_ERR_ABORTED:
          errorMessage = 'Media loading was aborted';
          break;
        case error.MEDIA_ERR_NETWORK:
          errorMessage = 'Network error loading media';
          break;
        case error.MEDIA_ERR_DECODE:
          errorMessage = 'Media format not supported';
          break;
        case error.MEDIA_ERR_SRC_NOT_SUPPORTED:
          // This is typically a 404 (file not found)
          errorMessage = 'Media file not found';
          is404 = true;
          break;
      }
    }
    
    // Only log errors that aren't 404s - 404s are expected when database is out of sync
    if (!is404 && this._debugMode) {
      console.error('[MediaCard] Media failed to load:', this.mediaUrl, e);
    } else {
      this._log('📭 Media file not found (404) - likely deleted/moved:', this.mediaUrl);
    }
    
    // Add specific handling for Synology DSM authentication errors
    const isSynologyUrl = this.mediaUrl && this.mediaUrl.includes('/synology_dsm/') && this.mediaUrl.includes('authSig=');
    if (isSynologyUrl) {
      errorMessage = 'Synology DSM authentication expired - try refreshing';
      console.warn('[MediaCard] Synology DSM URL authentication may have expired:', this.mediaUrl);
    }
    
    // Apply pending metadata even on error to avoid stale metadata from previous media
    if (this._pendingMetadata !== null) {
      this._currentMetadata = this._pendingMetadata;
      this._pendingMetadata = null;
      this._log('Applied pending metadata on error to clear stale data');
    }
    if (this._pendingMediaPath !== null) {
      this._currentMediaPath = this._pendingMediaPath;
      this._pendingMediaPath = null;
    }
    
    // Check if we've already tried to retry this URL
    const currentUrl = this.mediaUrl || 'unknown';
    const retryCount = this._retryAttempts.get(currentUrl) || 0;
    const maxAutoRetries = 1; // Only auto-retry once per URL
    
    if (retryCount < maxAutoRetries) {
      // Clean up old retry attempts to prevent memory leaks (keep last 50)
      if (this._retryAttempts.size > 50) {
        const oldestKey = this._retryAttempts.keys().next().value;
        this._retryAttempts.delete(oldestKey);
      }
      
      // Mark this URL as attempted
      this._retryAttempts.set(currentUrl, retryCount + 1);
      
      this._log(`Auto-retrying failed URL (attempt ${retryCount + 1}/${maxAutoRetries}):`, currentUrl.substring(0, 50) + '...');
      
      // For single media mode, attempt URL refresh
      if (this.config.media_source_type === 'single_media') {
        this._attemptUrlRefresh(isSynologyUrl)
          .then(refreshed => {
            if (!refreshed) {
              // If refresh failed, show error state
              this._showMediaError(errorMessage, isSynologyUrl);
            }
          })
          .catch(err => {
            console.error('[MediaCard] URL refresh attempt failed:', err);
            this._showMediaError(errorMessage, isSynologyUrl);
          });
      } else {
        // For folder/queue modes, will implement later
        this._showMediaError(errorMessage, isSynologyUrl);
      }
    } else {
      // Already tried to retry this URL, show error immediately
      this._log(`Max auto-retries reached for URL:`, currentUrl.substring(0, 50) + '...');
      this._showMediaError(errorMessage, isSynologyUrl);
    }
  }
  
  async _attemptUrlRefresh(forceRefresh = false) {
    this._log('🔄 Attempting URL refresh due to media load failure');
    
    // V4: Log additional context for Synology DSM URLs
    if (this.mediaUrl && this.mediaUrl.includes('/synology_dsm/')) {
      this._log('🔄 Synology DSM URL detected - checking authentication signature');
      console.warn('[MediaCard] Synology DSM URL refresh needed:', this.mediaUrl.substring(0, 100) + '...');
    }
    
    try {
      let refreshedUrl = null;
      
      // V4: Add retry logic with exponential backoff for Synology DSM URLs
      const isSynologyUrl = this.mediaUrl && this.mediaUrl.includes('/synology_dsm/');
      const maxRetries = isSynologyUrl ? 3 : 1;
      
      for (let attempt = 1; attempt <= maxRetries; attempt++) {
        try {
          // For single media mode, re-resolve the media URL
          if (this.config.media_source_type === 'single_media' && this.currentMedia) {
            this._log(`🔄 Refreshing single media (attempt ${attempt}/${maxRetries}):`, this.currentMedia.media_content_id);
            await this._resolveMediaUrl(this.currentMedia.media_content_id);
            refreshedUrl = this.mediaUrl;
          }
          
          // If we got a different URL or this is a forced refresh, consider it successful
          if (refreshedUrl && (refreshedUrl !== this.mediaUrl || forceRefresh)) {
            this._log('✅ URL refresh successful, updating media');
            // Clear retry attempts for the new URL
            if (this._retryAttempts.has(refreshedUrl)) {
              this._retryAttempts.delete(refreshedUrl);
            }
            this._errorState = null; // Clear error state
            this.requestUpdate();
            return true;
          } else if (refreshedUrl === this.mediaUrl && !forceRefresh) {
            this._log(`⚠️ URL refresh returned same URL (attempt ${attempt}/${maxRetries})`);
            if (attempt < maxRetries) {
              // Wait before retrying (exponential backoff)
              const delay = Math.min(1000 * Math.pow(2, attempt - 1), 5000);
              this._log(`⏱️ Waiting ${delay}ms before retry...`);
              await new Promise(resolve => setTimeout(resolve, delay));
              continue;
            }
          } else {
            this._log(`❌ No URL returned (attempt ${attempt}/${maxRetries})`);
            if (attempt < maxRetries) {
              const delay = Math.min(1000 * Math.pow(2, attempt - 1), 5000);
              await new Promise(resolve => setTimeout(resolve, delay));
              continue;
            }
          }
        } catch (attemptError) {
          this._log(`❌ Attempt ${attempt}/${maxRetries} failed:`, attemptError.message);
          if (attempt < maxRetries) {
            const delay = Math.min(1000 * Math.pow(2, attempt - 1), 5000);
            await new Promise(resolve => setTimeout(resolve, delay));
            continue;
          }
          throw attemptError;
        }
      }
      
      console.warn('[MediaCard] ⚠️ All URL refresh attempts failed or returned same URL');
      return false;
      
    } catch (error) {
      console.error('[MediaCard] ❌ URL refresh failed:', error);
      return false;
    }
  }
  
  _showMediaError(errorMessage, is404 = false) {
    // V4: If not explicitly provided, check if this is a 404 error (file not found - likely deleted/moved)
    if (!is404) {
      is404 = this.mediaUrl && errorMessage.includes('not found');
    }
    const currentPath = this.currentMedia?.media_content_id;
    const now = Date.now();
    
    // V4: 🚨 CIRCUIT BREAKER: Detect if we're stuck in 404 loop with deleted files
    if (is404 || errorMessage.includes('Media file not found')) {
      // Check if this is a rapid succession 404 (within 10 seconds of last)
      if (now - this._last404Time < 10000) {
        this._consecutive404Count++;
        this._log(`⚠️ Consecutive 404 error #${this._consecutive404Count} for: ${currentPath}`);
      } else {
        // Reset counter if it's been more than 10 seconds
        this._consecutive404Count = 1;
        this._log(`⚠️ First 404 in new time window for: ${currentPath}`);
      }
      this._last404Time = now;
      
      // V4: CIRCUIT BREAKER TRIGGERED - For folder mode, remove from queue
      if (this._consecutive404Count >= 3) {
        this._log(`🚨 CIRCUIT BREAKER TRIGGERED: ${this._consecutive404Count} consecutive 404s`);
        this._consecutive404Count = 0; // Reset
        
        // V5: For folder mode, trigger provider refresh
        if (this.config.media_source_type === 'folder' && this.provider) {
          this._log('🔄 Circuit breaker: Requesting provider to refresh');
          // Provider will handle its own queue refresh logic
        }
      }
    } else {
      // Non-404 error, reset circuit breaker
      this._consecutive404Count = 0;
    }
    
    // V4: For 404s in folder mode, skip silently without showing error UI - just auto-advance
    if (is404 && this.config.media_source_type === 'folder') {
      this._log('🔇 Skipping 404 error UI - will auto-advance silently');
      
      // V4: Remove from queue if provider supports it
      if (currentPath && this.provider && this.queue) {
        this._log(`🗑️ File not found (404) - removing from queue: ${currentPath}`);
        
        // Find and remove from queue
        const queueIndex = this.queue.findIndex(item => item.media_content_id === currentPath);
        if (queueIndex !== -1) {
          this.queue.splice(queueIndex, 1);
          this._log(`🗑️ Removed from queue at index ${queueIndex} (${this.queue.length} remaining)`);
        }
        
        // Also mark in shownItems to avoid showing again
        this.shownItems.add(currentPath);
      }
      
      // V4: In folder mode with auto-refresh enabled, automatically advance to next image immediately
      const effectiveRefreshSeconds = this.config.auto_advance_seconds || 0;
      if (effectiveRefreshSeconds > 0 && !this._isPaused) {
        const autoAdvanceDelay = 100; // Very brief delay for 404s to avoid flickering
        
        this._log(`⏭️ Auto-advancing to next image in ${autoAdvanceDelay}ms (silent 404 skip)`);
        
        // Clear any existing auto-advance timeout
        if (this._errorAutoAdvanceTimeout) {
          clearTimeout(this._errorAutoAdvanceTimeout);
        }
        
        this._errorAutoAdvanceTimeout = setTimeout(async () => {
          if (!this._isPaused) {
            this._log('⏭️ Auto-advancing to next image after 404 (silent)');
            
            try {
              await this._loadNext();
            } catch (error) {
              this._log('❌ Auto-advance after 404 failed:', error);
            }
          }
        }, autoAdvanceDelay);
      }
      return; // Skip error UI rendering for 404s in folder mode
    }
    
    // V4: For non-404 errors, or 404s in single media mode, store error state and show UI
    if (this._debugMode) {
      console.error('[MediaCard] Showing media error:', errorMessage);
    }
    this._errorState = {
      message: errorMessage,
      timestamp: now,
      isSynologyUrl: this.mediaUrl && this.mediaUrl.includes('/synology_dsm/')
    };
    this.requestUpdate();
  }
  
  _handleRetryClick(forceRefresh) {
    this._log('Retry button clicked, force refresh:', forceRefresh);
    this._errorState = null;
    this._retryAttempts.clear();
    
    if (this.currentMedia) {
      this._resolveMediaUrl(this.currentMedia.media_content_id, forceRefresh);
    }
  }

  // V4: Video event handlers
  _onVideoLoadStart() {
    this._log('Video load initiated:', this.mediaUrl);
    // Reset video wait timer for new video
    this._videoWaitStartTime = null;
    // Reset user interaction flag for new video
    this._videoUserInteracted = false;
  }

  _onVideoCanPlay() {
    // Video ready to play
  }

  _onVideoPlay() {
    // Reset video wait timer when video starts playing
    this._videoWaitStartTime = null;
    
    // If slideshow was paused due to video pause, resume it when video plays
    if (this._isPaused && this._pausedByVideo) {
      this._log('🎬 Video resumed - resuming slideshow');
      this._setPauseState(false);
      this._pausedByVideo = false;
    }
  }

  _onVideoPause() {
    this._log('Video paused by user');
    
    // CRITICAL: Ignore pause events when card is disconnected
    // Browser fires pause AFTER disconnectedCallback when navigating away
    if (!this.isConnected) {
      this._log('⏸️ Ignoring video pause - card is disconnected');
      return;
    }
    
    // V5.6: Ignore pause events during navigation
    // Browser auto-pauses videos when navigating away (clicking next/prev)
    if (this._navigatingAway) {
      this._log('⏸️ Ignoring video pause - navigating away');
      return;
    }
    
    // Mark that user has interacted with the video
    this._videoUserInteracted = true;
    this._log('🎬 User interacted with video (pause) - will play to completion');
    
    // Only pause slideshow if video was manually paused (not ended)
    // Also verify we're actually showing a video (not navigated to image)
    const videoElement = this.renderRoot?.querySelector('video');
    const isCurrentlyVideo = this._isVideoFile(this.currentMedia?.media_content_id || '');
    if (videoElement && !videoElement.ended && !this._isPaused && isCurrentlyVideo) {
      this._log('🎬 Video manually paused - pausing slideshow');
      this._pausedByVideo = true;
      this._setPauseState(true);
    }
  }

  // V5: Track video seeking (user interaction)
  _onVideoSeeking() {
    this._videoUserInteracted = true;
    this._log('🎬 User interacted with video (seek) - will play to completion');
  }
  
  // V5: Track video click (user interaction)
  _onVideoClick() {
    this._videoUserInteracted = true;
    this._log('🎬 User interacted with video (click) - will play to completion');
  }

  // V4 CODE REUSE: Check if we should wait for video to complete before advancing
  // Based on V4 lines 3259-3302
  // V5 ENHANCEMENT: If user has interacted with video, ignore video_max_duration and play to end
  async _shouldWaitForVideoCompletion() {
    const videoElement = this.renderRoot?.querySelector('video');
    
    // No video playing, don't wait
    if (!videoElement || !this.mediaUrl || this.currentMedia?.media_content_type?.startsWith('image')) {
      return false;
    }

    // If video is paused, don't wait (user intentionally paused)
    if (videoElement.paused) {
      this._log('🎬 Video is paused - not waiting');
      return false;
    }

    // V5 ENHANCEMENT: If user has interacted with video, wait indefinitely for completion
    if (this._videoUserInteracted) {
      this._log('🎬 User has interacted with video - waiting for full completion (ignoring video_max_duration)');
      return true;
    }

    // Get configuration values
    const videoMaxDuration = this.config.video_max_duration || 0;
    const autoAdvanceSeconds = this.config.auto_advance_seconds || 0;

    // If video_max_duration is 0, wait indefinitely for video completion
    if (videoMaxDuration === 0) {
      return true;
    }

    // Check if we've been waiting too long based on video_max_duration
    const now = Date.now();
    if (!this._videoWaitStartTime) {
      this._videoWaitStartTime = now;
    }

    const waitTimeMs = now - this._videoWaitStartTime;
    const waitTimeSeconds = Math.floor(waitTimeMs / 1000);
    const maxWaitMs = videoMaxDuration * 1000;

    // Use the larger of video_max_duration and auto_advance_seconds as the actual limit
    // This prevents auto_advance_seconds from cutting off long videos
    const effectiveMaxWaitMs = Math.max(maxWaitMs, autoAdvanceSeconds * 1000);
    const effectiveMaxWaitSeconds = Math.floor(effectiveMaxWaitMs / 1000);

    if (waitTimeMs >= effectiveMaxWaitMs) {
      this._log(`🎬 Video max duration reached (${waitTimeSeconds}s/${effectiveMaxWaitSeconds}s), proceeding with refresh`);
      this._videoWaitStartTime = null; // Reset for next video
      return false;
    }

    this._log(`🎬 Video playing - waiting for completion (${waitTimeSeconds}s/${effectiveMaxWaitSeconds}s)`);
    return true;
  }

  _onVideoEnded() {
    const endTime = new Date();
    this._log(`🎬 Video ended at ${endTime.toLocaleTimeString()}:`, this.mediaUrl);
    
    // V5.6: If video_loop is enabled, don't advance - video will loop until auto-refresh timer
    if (this.config.video_loop) {
      this._log('🔁 Video loop enabled - video will restart automatically, waiting for auto-refresh timer');
      return;
    }
    
    // Reset video wait timer when video ends
    this._videoWaitStartTime = null;
    
    // Restart timer if it was stopped for video playback, then trigger immediate action
    if (this._timerStoppedForVideo) {
      this._log('🎬 Restarting auto-timer after video completion');
      this._timerStoppedForVideo = false;
      this._setupAutoRefresh();
      
      // Trigger immediate action instead of waiting for next timer interval
      const hasAutoRefresh = (this.config?.auto_refresh_seconds || 0) > 0;
      const hasAutoAdvance = (this.config?.auto_advance_seconds || 
                             this.config?.auto_advance_interval || 
                             this.config?.auto_advance_duration || 0) > 0;
      
      if (hasAutoRefresh || hasAutoAdvance) {
        this._log('🎬 Triggering immediate action after video completion');
        setTimeout(async () => {
          // Check for new files first (at position 1 in sequential mode)
          const queueRefreshed = await this._checkForNewFiles();
          
          // If queue wasn't refreshed and we have auto_advance, advance to next
          if (!queueRefreshed && hasAutoAdvance) {
            this._loadNext().catch(err => {
              console.error('Error advancing after video:', err);
            });
          } else if (!queueRefreshed && hasAutoRefresh) {
            // Reload current media
            await this._resolveMediaUrl();
            this.requestUpdate();
          }
        }, 100);
        return; // Skip manual mode logic below
      }
    }
    
    // V4: For slideshow mode without auto-advance/refresh, trigger immediate navigation
    if (this.provider && !this.config?.auto_advance_seconds && 
        !this.config?.auto_advance_interval && !this.config?.auto_advance_duration &&
        !this.config?.auto_refresh_seconds) {
      // Manual mode: advance to next media
      const isSeq = this._isSequentialMode();
      const atPositionOne = this.navigationIndex === 0;
      
      if (isSeq && atPositionOne) {
        // At position 1 in sequential mode: stay there (no auto-advance configured)
        this._log(`🎬 Manual mode: Video ended at position 1 (${endTime.toLocaleTimeString()}) - staying at position 1`);
      } else {
        // Not at position 1: advance to next
        this._log('🎬 Manual mode: Video ended - advancing to next media');
        setTimeout(() => {
          this._loadNext().catch(err => {
            console.error('Error advancing to next media after video end:', err);
          });
        }, 100);
      }
    }
  }

  _onVideoLoadedMetadata() {
    const video = this.shadowRoot?.querySelector('video');
    if (video && this.config.video_muted) {
      // Ensure video is actually muted and the mute icon is visible
      video.muted = true;
      // Force the video controls to update by toggling muted state
      setTimeout(() => {
        video.muted = false;
        video.muted = true;
      }, 50);
    }
  }

  // V4: Keyboard navigation handler
  _handleKeyDown(e) {
    // Handle keyboard navigation
    if (e.key === 'ArrowLeft') {
      e.preventDefault();
      this._loadPrevious();
    } else if (e.key === 'ArrowRight') {
      e.preventDefault();
      this._loadNext();
    } else if (e.key === 'Enter' || e.key === ' ') {
      e.preventDefault();
      // Space or Enter on navigation zones acts like a click
      if (e.target.classList.contains('nav-zone-left')) {
        this._loadPrevious();
      } else if (e.target.classList.contains('nav-zone-right')) {
        this._loadNext();
      }
    } else if (e.key === 'p' || e.key === 'P') {
      // V4: Pause/Resume with 'P' key
      e.preventDefault();
      this._setPauseState(!this._isPaused);
      this._log(`🎮 ${this._isPaused ? 'PAUSED' : 'RESUMED'} slideshow (keyboard)`);
      
      // Pause/resume the auto-advance timer
      if (this._isPaused) {
        if (this._refreshInterval) {
          clearInterval(this._refreshInterval);
          this._refreshInterval = null;
        }
      } else {
        this._setupAutoRefresh();
      }
      
      this.requestUpdate();
    }
  }

  // V4: Center click handler for pause/resume
  _handleCenterClick(e) {
    e.stopPropagation();
    
    this._log('🖱️ Center click detected - isPaused:', this._isPaused);
    
    // Toggle pause state
    this._setPauseState(!this._isPaused);
    this._log(`🎮 ${this._isPaused ? 'PAUSED' : 'RESUMED'} slideshow`);
    
    // Pause/resume the auto-advance timer
    if (this._isPaused) {
      this._pauseTimer();
    } else {
      this._resumeTimer();
    }
  }
  
  // V4: Pause state management (copied from ha-media-card.js)
  _setPauseState(isPaused) {
    this._isPaused = isPaused;
    
    // Update DOM attribute for CSS styling
    if (isPaused) {
      this.setAttribute('data-is-paused', '');
    } else {
      this.removeAttribute('data-is-paused');
    }
    
    // Force re-render to update pause indicator
    this.requestUpdate();
  }

  _onMediaLoaded(e) {
<<<<<<< HEAD
    // V4: Only log once when media initially loads
    if (!this._mediaLoadedLogged) {
=======
    // Log media loaded for images (videos log in _onVideoLoadStart)
    if (!this._isVideoFile(this.mediaUrl)) {
>>>>>>> f999ac15
      this._log('Media loaded successfully:', this.mediaUrl);
    }
    
    // V5: Clear error state and retry attempts on successful load
    this._errorState = null;
    if (this._retryAttempts.has(this.mediaUrl)) {
      this._retryAttempts.delete(this.mediaUrl);
    }
    
    // V5.6: Handle crossfade layer swap when new image loads
    if (this._pendingLayerSwap) {
      const loadedUrl = e?.target?.src;
<<<<<<< HEAD
      const newLayerUrl = this._frontLayerActive ? this._backLayerUrl : this._frontLayerUrl;
      
      // Only swap if the loaded image is the new layer (not the old one)
      if (loadedUrl && newLayerUrl && loadedUrl.includes(newLayerUrl.split('?')[0])) {
        this._pendingLayerSwap = false;
        
        // Swap layers to trigger crossfade
        this._frontLayerActive = !this._frontLayerActive;
        this.requestUpdate();
        
        // Clear old layer after transition
        const duration = this._transitionDuration || 300;
        setTimeout(() => {
          if (this._frontLayerActive) {
            this._backLayerUrl = '';
          } else {
            this._frontLayerUrl = '';
          }
          this.requestUpdate();
        }, duration + 100);
=======
      const expectedUrl = this.mediaUrl; // Use mediaUrl which has the resolved URL
      
      // Check if the loaded URL matches the expected URL (compare mediaUrl which is the resolved URL)
      if (loadedUrl && expectedUrl) {
        // Extract pathname from loaded URL if it's a full URL (e.g., http://10.0.0.62:8123/media/...)
        let normalizedLoaded = loadedUrl;
        try {
          const url = new URL(loadedUrl);
          normalizedLoaded = url.pathname + url.search; // Get /media/... path with query params
        } catch (e) {
          // If not a valid URL, use as-is (already a path)
        }
        
        // Both URLs should now be paths - strip query params for comparison
        normalizedLoaded = normalizedLoaded.split('?')[0];
        const normalizedExpected = expectedUrl.split('?')[0];
        
        // Require exact normalized URL match to avoid race conditions
        if (normalizedLoaded === normalizedExpected) {
          this._pendingLayerSwap = false;
          
          // Swap layers to trigger crossfade
          this._frontLayerActive = !this._frontLayerActive;
          this.requestUpdate();
          
          // Clear old layer after transition
          const duration = this._transitionDuration || 300;
          setTimeout(() => {
            if (this._frontLayerActive) {
              this._backLayerUrl = '';
            } else {
              this._frontLayerUrl = '';
            }
            this.requestUpdate();
          }, duration + 100);
        }
>>>>>>> f999ac15
      }
    }
    
    // V5.3: Apply default zoom AFTER image loads (PR #37 by BasicCPPDev)
    // This ensures the inline transform style isn't lost during re-render
    if (this.config.default_zoom && this.config.default_zoom > 1) {
      const img = this.shadowRoot.querySelector('.media-container img');
      if (img) {
        const level = Math.max(1.0, Math.min(5.0, this.config.default_zoom));
        this._zoomToPoint(img, 50, 50, level);
      }
    }
    
    // V5: Apply pending metadata now that image has loaded
    // This synchronizes metadata/counter updates with the new image appearing
    if (this._pendingMetadata !== null) {
      this._currentMetadata = this._pendingMetadata;
      this._pendingMetadata = null;
      this._log('✅ Applied pending metadata on image load');
    }
    if (this._pendingMediaPath !== null) {
      this._currentMediaPath = this._pendingMediaPath;
      this._pendingMediaPath = null;
    }
    
    // Trigger re-render to show updated metadata/counters
    this.requestUpdate();
  }
  
  // V5.6: Handle image load for specific layer (transition system)
  _onLayerLoaded(e, layer) {
    this._log(`Image layer ${layer} loaded successfully`);
    
    // If this is the next layer (not currently active), trigger transition
    if (layer !== this._currentLayer) {
      this._log(`Swapping to layer ${layer} - transitioning from ${this._currentLayer} to ${layer}`);
      
      // Update mediaUrl to match the newly visible layer
      this.mediaUrl = this._nextMediaUrl;
      this._currentLayer = layer;
      
      this._log(`Updated mediaUrl to: ${this.mediaUrl}`);
    }
    
    // Call the regular media loaded handler for other processing
    this._onMediaLoaded();
  }
  
  // V4: Metadata display methods
  _renderMetadataOverlay() {
    // Only show if metadata is configured and available
    if (!this.config.metadata || !this._currentMetadata) {
      return html``;
    }

    const metadataText = this._formatMetadataDisplay(this._currentMetadata);
    if (!metadataText) {
      return html``;
    }

    const position = this.config.metadata.position || 'top-left';
    const positionClass = `metadata-${position}`;

    return html`
      <div class="metadata-overlay ${positionClass}">
        ${metadataText}
      </div>
    `;
  }
  
  // V4: Format metadata for display
  _formatMetadataDisplay(metadata) {
    if (!metadata || !this.config.metadata) return '';
    
    const parts = [];
    
    if (this.config.metadata.show_folder && metadata.folder) {
      const folderDisplay = this._formatFolderForDisplay(
        metadata.folder,
        this.config.metadata.show_root_folder
      );
      // Only show folder icon if we have a folder name to display
      if (folderDisplay && folderDisplay.trim()) {
        parts.push(`📁 ${folderDisplay}`);
      }
    }
    
    if (this.config.metadata.show_filename && metadata.filename) {
      parts.push(`📄 ${metadata.filename}`);
    }
    
    // Show date with fallback priority: date_taken (EXIF) -> created_time (file metadata) -> date (filesystem)
    if (this.config.metadata.show_date) {
      let date = null;
      
      // Priority 1: EXIF date_taken if available (from media_index)
      if (metadata.date_taken) {
        // Backend returns date_taken as Unix timestamp (number)
        if (typeof metadata.date_taken === 'number') {
          date = new Date(metadata.date_taken * 1000); // Convert Unix timestamp to milliseconds
        } 
        // Or as string "YYYY-MM-DD HH:MM:SS" or "YYYY:MM:DD HH:MM:SS"
        else if (typeof metadata.date_taken === 'string') {
          // Replace colons in date part with dashes for proper parsing
          const dateStr = metadata.date_taken.replace(/^(\d{4}):(\d{2}):(\d{2})/, '$1-$2-$3');
          date = new Date(dateStr);
        }
      }
      
      // Priority 2: File created_time if no EXIF date (from media_index file metadata)
      if (!date && metadata.created_time) {
        // created_time is ISO string like "2019-09-24T18:51:12"
        if (typeof metadata.created_time === 'string') {
          date = new Date(metadata.created_time);
        }
        // Or Unix timestamp
        else if (typeof metadata.created_time === 'number') {
          date = new Date(metadata.created_time * 1000);
        }
      }
      
      // Priority 3: Filesystem date as last fallback
      if (!date && metadata.date) {
        date = metadata.date;
      }
      
      if (date && !isNaN(date.getTime())) {
        // Use Home Assistant's locale for date formatting
        const locale = this.hass?.locale?.language || this.hass?.language || navigator.language || 'en-US';
        parts.push(`📅 ${date.toLocaleDateString(locale)}`);
        
        // V5: Add time if configured
        if (this.config.metadata.show_time) {
          parts.push(`🕐 ${date.toLocaleTimeString(locale)}`);
        }
      }
    }
    
    // Show rating/favorite if available (from media_index)
    if (this.config.metadata.show_rating) {
      if (metadata.is_favorited) {
        parts.push('❤️');
      } else if (metadata.rating && metadata.rating > 0) {
        parts.push('⭐'.repeat(Math.min(5, Math.max(0, metadata.rating))));
      }
    }
    
    // Show geocoded location if available (from media_index)
    if (this.config.metadata.show_location) {
      if (metadata.location_city || metadata.location_country) {
        // Get server's country from Home Assistant config (ISO code like "US")
        const serverCountryCode = this.hass?.config?.country || null;
        
        // Map common country codes to full names for comparison
        // Also includes common variations (e.g., "United States of America")
        const countryMap = {
          'US': ['United States', 'United States of America', 'USA'],
          'CA': ['Canada'],
          'GB': ['United Kingdom', 'Great Britain', 'UK'],
          'AU': ['Australia'],
          'NZ': ['New Zealand'],
          'DE': ['Germany', 'Deutschland'],
          'FR': ['France'],
          'IT': ['Italy', 'Italia'],
          'ES': ['Spain', 'España'],
          'JP': ['Japan'],
          'CN': ['China'],
          'IN': ['India'],
          'BR': ['Brazil', 'Brasil'],
          'MX': ['Mexico', 'México'],
          'NL': ['Netherlands', 'The Netherlands', 'Holland'],
          'SE': ['Sweden', 'Sverige'],
          'NO': ['Norway', 'Norge'],
          'DK': ['Denmark', 'Danmark'],
          'FI': ['Finland', 'Suomi'],
          'PL': ['Poland', 'Polska'],
          'CZ': ['Czech Republic', 'Czechia'],
          'AT': ['Austria', 'Österreich'],
          'CH': ['Switzerland', 'Schweiz', 'Suisse'],
          'BE': ['Belgium', 'België', 'Belgique'],
          'IE': ['Ireland', 'Éire'],
          'PT': ['Portugal'],
          'GR': ['Greece', 'Hellas'],
          'RU': ['Russia', 'Russian Federation'],
          'ZA': ['South Africa'],
          'AR': ['Argentina'],
          'CL': ['Chile'],
          'CO': ['Colombia'],
          'KR': ['South Korea', 'Korea'],
          'TH': ['Thailand'],
          'SG': ['Singapore'],
          'MY': ['Malaysia'],
          'ID': ['Indonesia'],
          'PH': ['Philippines'],
          'VN': ['Vietnam', 'Viet Nam'],
          'IL': ['Israel'],
          'SA': ['Saudi Arabia'],
          'AE': ['United Arab Emirates', 'UAE'],
          'EG': ['Egypt'],
          'TR': ['Turkey', 'Türkiye']
        };
        
        const serverCountryNames = serverCountryCode ? countryMap[serverCountryCode] : null;
        
        // Build location text
        let locationText = '';
        
        // Add location name (specific place) if available
        if (metadata.location_name && metadata.location_name.trim()) {
          locationText = metadata.location_name;
        }
        
        // Add city if available (skip if empty string)
        if (metadata.location_city && metadata.location_city.trim()) {
          if (locationText && locationText !== metadata.location_city) {
            locationText += `, ${metadata.location_city}`;
          } else if (!locationText) {
            locationText = metadata.location_city;
          }
          
          // Add state if available and different from city
          if (metadata.location_state && metadata.location_state !== metadata.location_city) {
            locationText += `, ${metadata.location_state}`;
          }
        } else if (metadata.location_state && metadata.location_state.trim()) {
          // No city, but we have state - add it
          locationText += locationText ? `, ${metadata.location_state}` : metadata.location_state;
        }
        
        // Only show country if we have a server country AND it doesn't match
        // Compare ISO code and all country name variations
        if (metadata.location_country) {
          const countryMatches = serverCountryCode && (
            metadata.location_country === serverCountryCode ||
            (serverCountryNames && serverCountryNames.includes(metadata.location_country))
          );
          
          if (!countryMatches) {
            locationText += locationText ? `, ${metadata.location_country}` : metadata.location_country;
          }
        }
        
        if (locationText) {
          parts.push(`📍 ${locationText}`);
        } else if (metadata.has_coordinates) {
          // Has GPS but no city/state/country text yet - geocoding pending
          parts.push(`📍 Loading location...`);
        }
      }
    }
    
    return parts.join(' • ');
  }
  
  // Render display entities overlay
  _renderDisplayEntities() {
    const config = this.config?.display_entities;
    if (!config?.enabled || !config.entities?.length) {
      return html``;
    }

    const entities = this._getFilteredEntities();
    if (!entities.length) {
      return html``;
    }

    // Get current entity
    const entityId = entities[this._currentEntityIndex % entities.length];
    const entityConfig = config.entities.find(e => e.entity === entityId);
    const state = this.hass?.states?.[entityId];

    if (!state) {
      return html``;
    }

    // Format entity display
    const label = entityConfig?.label || '';
    
    // Format state value
    let stateText = state.state;
    
    // Use device_class friendly names if available (all HA binary sensor device classes)
    const deviceClass = state.attributes?.device_class;
    if (deviceClass && MediaCard.FRIENDLY_STATES[deviceClass]?.[stateText]) {
      stateText = MediaCard.FRIENDLY_STATES[deviceClass][stateText];
    }
    
    // Round numeric values to 1 decimal place
    if (!isNaN(parseFloat(stateText)) && isFinite(stateText)) {
      stateText = parseFloat(stateText).toFixed(1);
    }
    
    const unit = state.attributes?.unit_of_measurement || '';
    const displayText = label 
      ? `${label} ${stateText}${unit}` 
      : `${stateText}${unit}`;

    // Icon support
    const icon = entityConfig?.icon;
    const baseIconColor = entityConfig?.icon_color || 'currentColor';

    // Evaluate JavaScript/Jinja2 styles (returns { containerStyles, iconColor })
    const styleResult = this._evaluateEntityStyles(entityConfig, state);
    const containerStyles = styleResult.containerStyles || '';
    const iconColor = styleResult.iconColor || baseIconColor;

    // Position class
    const position = config.position || 'top-left';
    const positionClass = `position-${position}`;
    const visibleClass = this._displayEntitiesVisible ? 'visible' : '';

    return html`
      <div class="display-entities ${positionClass} ${visibleClass}" style="${containerStyles}">
        ${icon ? html`<ha-icon icon="${icon}" style="color: ${iconColor};"></ha-icon>` : ''}
        ${displayText}
      </div>
    `;
  }

  // V5.6: Clock/Date Overlay
  _renderClock() {
    const config = this.config?.clock;
    if (!config?.enabled) {
      return html``;
    }

    // Don't show clock if neither time nor date is enabled
    if (!config.show_time && !config.show_date) {
      return html``;
    }

    const now = new Date();
    const position = config.position || 'bottom-left';
    const positionClass = `clock-${position}`;

    // Format time
    let timeDisplay = '';
    if (config.show_time !== false) {
      const format = config.format || '12h';
      if (format === '24h') {
        const hours = String(now.getHours()).padStart(2, '0');
        const minutes = String(now.getMinutes()).padStart(2, '0');
        timeDisplay = `${hours}:${minutes}`;
      } else {
        // 12-hour format
        let hours = now.getHours();
        const ampm = hours >= 12 ? 'PM' : 'AM';
        hours = hours % 12 || 12;
        const minutes = String(now.getMinutes()).padStart(2, '0');
        timeDisplay = `${hours}:${minutes} ${ampm}`;
      }
    }

    // Format date
    let dateDisplay = '';
    if (config.show_date !== false) {
      const dateFormat = config.date_format || 'long';
      if (dateFormat === 'short') {
        dateDisplay = now.toLocaleDateString();
      } else {
        // Long format
        const options = { year: 'numeric', month: 'long', day: 'numeric' };
        dateDisplay = now.toLocaleDateString(undefined, options);
      }
    }

    const backgroundClass = config.show_background === false ? 'no-background' : '';
    
    return html`
      <div class="clock-overlay ${positionClass} ${backgroundClass}">
        ${timeDisplay ? html`<div class="clock-time">${timeDisplay}</div>` : ''}
        ${dateDisplay ? html`<div class="clock-date">${dateDisplay}</div>` : ''}
      </div>
    `;
  }

  // V4: Format folder path for display
  _formatFolderForDisplay(fullFolderPath, showRoot) {
    if (!fullFolderPath) return '';
    
    // Cache key for memoization
    const cacheKey = `${fullFolderPath}|${showRoot}`;
    if (this._folderDisplayCache && this._folderDisplayCache.key === cacheKey) {
      return this._folderDisplayCache.value;
    }
    
    // Extract the scan path prefix from config (folder.path takes precedence over legacy media_path)
    // e.g., "media-source://media_source/media/Photo/OneDrive" -> "/media/Photo/OneDrive"
    let scanPrefix = '';
    const mediaPath = this.config?.folder?.path || this.config?.single_media?.path || this.config?.media_path;
    if (mediaPath) {
      const match = mediaPath.match(/media-source:\/\/media_source(\/.+)/);
      if (match) {
        scanPrefix = match[1];
      }
    }
    
    // Normalize folder path to absolute if it's relative
    let absoluteFolderPath = fullFolderPath;
    if (!absoluteFolderPath.startsWith('/')) {
      absoluteFolderPath = '/media/' + absoluteFolderPath;
    }
    
    // Remove the scan prefix from the folder path
    let relativePath = absoluteFolderPath;
    if (scanPrefix && absoluteFolderPath.startsWith(scanPrefix)) {
      relativePath = absoluteFolderPath.substring(scanPrefix.length);
    }
    
    // Clean up path (remove leading/trailing slashes)
    relativePath = relativePath.replace(/^\/+/, '').replace(/\/+$/, '');
    
    // Split into parts
    const parts = relativePath.split('/').filter(p => p.length > 0);
    
    if (parts.length === 0) return '';
    if (parts.length === 1) return parts[0]; // Only one folder level
    
    if (showRoot) {
      // Format: "first...last"
      const first = parts[0];
      const last = parts[parts.length - 1];
      const result = `${first}...${last}`;
      this._folderDisplayCache = { key: cacheKey, value: result };
      return result;
    } else {
      // Just show last folder
      const result = parts[parts.length - 1];
      this._folderDisplayCache = { key: cacheKey, value: result };
      return result;
    }
  }
  
  // V4: Video info overlay
  _renderVideoInfo() {
    // Check if we should hide video controls display (default: true)
    if (this.config.hide_video_controls_display !== false) {
      return '';
    }
    
    const options = [];
    if (this.config.video_autoplay) options.push('Autoplay');
    if (this.config.video_loop) options.push('Loop');
    if (this.config.video_muted) options.push('Muted');
    
    if (options.length > 0) {
      return html`
        <div class="video-controls">
          Video options: ${options.join(', ')}
        </div>
      `;
    }
    return '';
  }
  
  // V4: Action Buttons (Favorite/Delete/Edit)
  _renderActionButtons() {
    // V4: Show pause button always (if enabled in config)
    // Show media_index action buttons only when media_index active and file loaded
    const showMediaIndexButtons = MediaProvider.isMediaIndexActive(this.config) && this._currentMediaPath;
    
    // Check individual button enable flags (default: true)
    const config = this.config.action_buttons || {};
    const enablePause = config.enable_pause !== false;
    const enableFavorite = config.enable_favorite !== false;
    const enableDelete = config.enable_delete !== false;
    const enableEdit = config.enable_edit !== false;
    const enableInfo = config.enable_info !== false;
    const enableFullscreen = config.enable_fullscreen === true;
    const enableRefresh = this.config.show_refresh_button === true;
    const enableDebugButton = this.config.debug_button === true;
    
    // V5.5: Burst review feature (At This Moment)
    const enableBurstReview = this.config.action_buttons?.enable_burst_review === true;
    
    // V5.5: Related photos feature (same timeframe)
    const enableRelatedPhotos = this.config.action_buttons?.enable_related_photos === true;
    
    // V5.5: On This Day feature (anniversary mode - same date across years)
    const enableOnThisDay = this.config.action_buttons?.enable_on_this_day === true;
    
    // V5.6: Queue Preview mode (Show Queue) - works without media_index
    const enableQueuePreview = this.config.action_buttons?.enable_queue_preview === true;
    // Show button if enabled and queue has items (or still loading)
    const showQueueButton = enableQueuePreview && this.navigationQueue && this.navigationQueue.length >= 1;
    
    // Don't render anything if all buttons are disabled
    const anyButtonEnabled = enablePause || enableDebugButton || enableRefresh || enableFullscreen || 
                            (showMediaIndexButtons && (enableFavorite || enableDelete || enableEdit || enableInfo || enableBurstReview || enableRelatedPhotos || enableOnThisDay)) ||
                            showQueueButton;
    if (!anyButtonEnabled) {
      return html``;
    }

    // Check both metadata AND burst session favorites
    const currentUri = this._currentMediaPath;
    const isFavorite = this._currentMetadata?.is_favorited || 
                       (this._burstFavoritedFiles && this._burstFavoritedFiles.includes(currentUri)) || 
                       false;
    const isPaused = this._isPaused || false;
    const isInfoActive = this._showInfoOverlay || false;
    const isBurstActive = this._burstMode || false;
    const isRelatedActive = this._panelMode === 'related';
    const isOnThisDayActive = this._panelMode === 'on_this_day';
    const isQueueActive = this._panelMode === 'queue';
    const position = config.position || 'top-right';

    return html`
      <div class="action-buttons action-buttons-${position} ${this._showButtonsExplicitly ? 'show-buttons' : ''}">
        ${enablePause ? html`
          <button
            class="action-btn pause-btn ${isPaused ? 'paused' : ''}"
            @click=${this._handlePauseClick}
            title="${isPaused ? 'Resume' : 'Pause'}">
            <ha-icon icon="${isPaused ? 'mdi:play' : 'mdi:pause'}"></ha-icon>
          </button>
        ` : ''}
        ${enableDebugButton ? html`
          <button
            class="action-btn debug-btn ${this._debugMode ? 'active' : ''}"
            @click=${this._handleDebugButtonClick}
            title="${this._debugMode ? 'Disable Debug Mode' : 'Enable Debug Mode'}">
            <ha-icon icon="${this._debugMode ? 'mdi:bug' : 'mdi:bug-outline'}"></ha-icon>
          </button>
        ` : ''}
        ${enableRefresh ? html`
          <button
            class="action-btn refresh-btn"
            @click=${this._handleRefreshClick}
            title="Refresh">
            <ha-icon icon="mdi:refresh"></ha-icon>
          </button>
        ` : ''}
        ${enableFullscreen ? html`
          <button
            class="action-btn fullscreen-btn"
            @click=${this._handleFullscreenButtonClick}
            title="Fullscreen">
            <ha-icon icon="mdi:fullscreen"></ha-icon>
          </button>
        ` : ''}
        ${showMediaIndexButtons && enableInfo ? html`
          <button
            class="action-btn info-btn ${isInfoActive ? 'active' : ''}"
            @click=${this._handleInfoClick}
            title="Show Info">
            <ha-icon icon="mdi:information-outline"></ha-icon>
          </button>
        ` : ''}
        ${showMediaIndexButtons && enableBurstReview ? html`
          <button
            class="action-btn burst-btn ${isBurstActive ? 'active' : ''} ${this._burstLoading ? 'loading' : ''}"
            @click=${this._handleBurstClick}
            title="${isBurstActive ? 'Burst Review Active' : 'Burst Review'}">
            <ha-icon icon="mdi:camera-burst"></ha-icon>
          </button>
        ` : ''}
        ${showMediaIndexButtons && enableRelatedPhotos ? html`
          <button
            class="action-btn related-btn ${isRelatedActive ? 'active' : ''} ${this._relatedLoading ? 'loading' : ''}"
            @click=${this._handleRelatedClick}
            title="${isRelatedActive ? 'Same Date Active' : 'Same Date'}">
            <ha-icon icon="mdi:calendar-outline"></ha-icon>
          </button>
        ` : ''}
        ${showMediaIndexButtons && enableOnThisDay ? html`
          <button
            class="action-btn on-this-day-btn ${isOnThisDayActive ? 'active' : ''} ${this._onThisDayLoading ? 'loading' : ''}"
            @click=${this._handleOnThisDayClick}
            title="${isOnThisDayActive ? 'Through Years Active' : `Through Years (${new Date().toLocaleDateString('en-US', { month: 'short', day: 'numeric' })})`}">
            <ha-icon icon="mdi:calendar-multiple"></ha-icon>
          </button>
        ` : ''}
        ${showQueueButton ? html`
          <button
            class="action-btn queue-btn ${isQueueActive ? 'active' : ''}"
            @click=${this._handleQueueClick}
            title="${isQueueActive ? 'Queue Active' : 'Show Queue'}">
            <ha-icon icon="mdi:playlist-play"></ha-icon>
          </button>
        ` : ''}
        ${showMediaIndexButtons && enableFavorite ? html`
          <button
            class="action-btn favorite-btn ${isFavorite ? 'favorited' : ''}"
            @click=${this._handleFavoriteClick}
            title="${isFavorite ? 'Unfavorite' : 'Favorite'}">
            <ha-icon icon="${isFavorite ? 'mdi:heart' : 'mdi:heart-outline'}"></ha-icon>
          </button>
        ` : ''}
        ${showMediaIndexButtons && enableEdit ? html`
          <button
            class="action-btn edit-btn"
            @click=${this._handleEditClick}
            title="Mark for Editing">
            <ha-icon icon="mdi:pencil-outline"></ha-icon>
          </button>
        ` : ''}
        ${showMediaIndexButtons && enableDelete ? html`
          <button
            class="action-btn delete-btn"
            @click=${this._handleDeleteClick}
            title="Delete">
            <ha-icon icon="mdi:delete-outline"></ha-icon>
          </button>
        ` : ''}
      </div>
    `;
  }

  // V4 CODE REUSE: Navigation indicators (position and dots)
  // Based on V4 lines 4187-4233
  _renderNavigationIndicators() {
    // Don't show in single_media mode
    if (this.config.media_source_type === 'single_media') {
      return html``;
    }

    // Get current queue size from appropriate provider and track the maximum seen
    let currentQueueSize = 0;
    
    // Check different provider types for queue size
    if (this.provider?.subfolderQueue?.queue?.length) {
      // FolderProvider with SubfolderQueue
      currentQueueSize = this.provider.subfolderQueue.queue.length;
    } else if (this.provider?.queue?.length) {
      // MediaIndexProvider or SequentialMediaIndexProvider
      currentQueueSize = this.provider.queue.length;
    } else if (this.provider?.mediaIndexProvider?.queue?.length) {
      // FolderProvider wrapping MediaIndexProvider
      currentQueueSize = this.provider.mediaIndexProvider.queue.length;
    } else if (this.provider?.sequentialProvider?.queue?.length) {
      // FolderProvider wrapping SequentialMediaIndexProvider
      currentQueueSize = this.provider.sequentialProvider.queue.length;
    }
    
    // Track maximum queue size, but allow it to decrease if queue shrinks significantly
    // (e.g., due to filtering or folder changes)
    if (currentQueueSize > this._maxQueueSize) {
      this._maxQueueSize = currentQueueSize;
    } else if (currentQueueSize > 0 && this._maxQueueSize > currentQueueSize * 2) {
      // If queue is less than half of recorded max, reset to current size
      // This handles filtering/folder changes while avoiding flicker during normal operation
      this._maxQueueSize = currentQueueSize;
      this._log('Reset _maxQueueSize to', currentQueueSize, '(queue shrunk significantly)');
    }
    
    // V5.3: Use navigation queue for position indicator
    const totalCount = this.navigationQueue.length;
    if (totalCount === 0 || this.navigationIndex < 0) {
      return html``; // Don't show until initialized (navigationIndex starts at -1)
    }

    // Current position is navigationIndex (starts at 0 after first increment from -1)
    const currentIndex = this.navigationIndex;
    const currentPosition = currentIndex + 1;
    
    // Total is the max of queue length and history length
    const totalSeen = Math.max(totalCount, this.history.length);

    // Show position indicator if enabled
    let positionIndicator = html``;
    if (this.config.show_position_indicator !== false) {
      // ALWAYS show "X of Y" format (removed the confusing hide-when-equal logic)
      // This ensures consistent display even when at position 1 after refresh
      positionIndicator = html`
        <div class="position-indicator">
          ${currentPosition} of ${totalSeen}
        </div>
      `;
    }

    // Show dots indicator if enabled and not too many items (limit to 15)
    let dotsIndicator = html``;
    if (this.config.show_dots_indicator !== false && totalCount <= 15) {
      const dots = [];
      for (let i = 0; i < totalCount; i++) {
        dots.push(html`
          <div class="dot ${i === currentIndex ? 'active' : ''}"></div>
        `);
      }
      dotsIndicator = html`
        <div class="dots-indicator">
          ${dots}
        </div>
      `;
    }

    return html`
      ${positionIndicator}
      ${dotsIndicator}
    `;
  }

  // Info overlay rendering with formatted metadata
  _renderInfoOverlay() {
    if (!this._showInfoOverlay) {
      return html``;
    }

    // If overlay is open but we don't have full metadata, fetch it now
    if (!this._fullMetadata && this._currentMediaPath && MediaProvider.isMediaIndexActive(this.config)) {
      // Trigger async fetch (don't await, will update on next render)
      this._fetchFullMetadataAsync();
    }

    // Use full metadata if available, otherwise fall back to current metadata
    const metadata = this._fullMetadata || this._currentMetadata || {};
    const exif = metadata.exif || {};

    // Format timestamp to locale date/time
    const formatTimestamp = (timestamp) => {
      if (!timestamp) return 'N/A';
      const date = new Date(timestamp * 1000);
      return date.toLocaleString();
    };

    // Format file size to human-readable
    const formatFileSize = (bytes) => {
      if (!bytes) return 'N/A';
      if (bytes < 1024) return `${bytes} B`;
      if (bytes < 1024 * 1024) return `${(bytes / 1024).toFixed(1)} KB`;
      if (bytes < 1024 * 1024 * 1024) return `${(bytes / (1024 * 1024)).toFixed(1)} MB`;
      return `${(bytes / (1024 * 1024 * 1024)).toFixed(2)} GB`;
    };

    return html`
      <div class="info-overlay">
        <div class="info-content">
          <div class="info-header">
            <h3>Media Information</h3>
            <button class="info-close-btn" @click=${() => { this._showInfoOverlay = false; this.requestUpdate(); }}>
              <ha-icon icon="mdi:close"></ha-icon>
            </button>
          </div>
          <div class="info-body">
            ${metadata.path ? html`
              <div class="info-section">
                <div class="info-label">Path:</div>
                <div class="info-value">${metadata.path}</div>
              </div>
            ` : ''}
            ${metadata.rating !== null && metadata.rating !== undefined ? html`
              <div class="info-section">
                <div class="info-label">Rating:</div>
                <div class="info-value">${metadata.rating} ${'⭐'.repeat(Math.min(5, Math.max(0, metadata.rating)))}</div>
              </div>
            ` : ''}
            
            ${exif.date_taken || exif.location_name || exif.location_city ? html`
              <div class="info-group-header">📍 Location & Time</div>
            ` : ''}
            ${exif.date_taken ? html`
              <div class="info-section">
                <div class="info-label">Date Taken:</div>
                <div class="info-value">${formatTimestamp(exif.date_taken)}</div>
              </div>
            ` : ''}
            ${exif.location_name ? html`
              <div class="info-section">
                <div class="info-label">Location Name:</div>
                <div class="info-value">${exif.location_name}</div>
              </div>
            ` : ''}
            ${exif.location_city ? html`
              <div class="info-section">
                <div class="info-label">City:</div>
                <div class="info-value">${exif.location_city}</div>
              </div>
            ` : ''}
            ${exif.location_state ? html`
              <div class="info-section">
                <div class="info-label">State:</div>
                <div class="info-value">${exif.location_state}</div>
              </div>
            ` : ''}
            ${exif.location_country ? html`
              <div class="info-section">
                <div class="info-label">Country:</div>
                <div class="info-value">${exif.location_country}</div>
              </div>
            ` : ''}
            ${exif.altitude !== null && exif.altitude !== undefined ? html`
              <div class="info-section">
                <div class="info-label">Altitude:</div>
                <div class="info-value">${exif.altitude} m</div>
              </div>
            ` : ''}
            ${exif.latitude || exif.longitude ? html`
              <div class="info-section">
                <div class="info-label">Coordinates:</div>
                <div class="info-value">${exif.latitude?.toFixed(6)}, ${exif.longitude?.toFixed(6)}</div>
              </div>
            ` : ''}
            
            ${exif.camera_make || exif.camera_model ? html`
              <div class="info-group-header">📷 Camera</div>
            ` : ''}
            ${exif.camera_make ? html`
              <div class="info-section">
                <div class="info-label">Make:</div>
                <div class="info-value">${exif.camera_make}</div>
              </div>
            ` : ''}
            ${exif.camera_model ? html`
              <div class="info-section">
                <div class="info-label">Model:</div>
                <div class="info-value">${exif.camera_model}</div>
              </div>
            ` : ''}
            ${exif.flash ? html`
              <div class="info-section">
                <div class="info-label">Flash:</div>
                <div class="info-value">${exif.flash}</div>
              </div>
            ` : ''}
            ${exif.iso ? html`
              <div class="info-section">
                <div class="info-label">ISO:</div>
                <div class="info-value">${exif.iso}</div>
              </div>
            ` : ''}
            ${exif.aperture ? html`
              <div class="info-section">
                <div class="info-label">Aperture:</div>
                <div class="info-value">f/${exif.aperture}</div>
              </div>
            ` : ''}
            ${exif.shutter_speed ? html`
              <div class="info-section">
                <div class="info-label">Shutter Speed:</div>
                <div class="info-value">${exif.shutter_speed}</div>
              </div>
            ` : ''}
            ${exif.focal_length ? html`
              <div class="info-section">
                <div class="info-label">Focal Length:</div>
                <div class="info-value">${exif.focal_length} mm</div>
              </div>
            ` : ''}
            ${exif.focal_length_35mm ? html`
              <div class="info-section">
                <div class="info-label">Focal Length (35mm):</div>
                <div class="info-value">${exif.focal_length_35mm} mm</div>
              </div>
            ` : ''}
            ${exif.exposure_compensation ? html`
              <div class="info-section">
                <div class="info-label">Exposure Compensation:</div>
                <div class="info-value">${exif.exposure_compensation}</div>
              </div>
            ` : ''}
            ${exif.metering_mode ? html`
              <div class="info-section">
                <div class="info-label">Metering Mode:</div>
                <div class="info-value">${exif.metering_mode}</div>
              </div>
            ` : ''}
            ${exif.white_balance ? html`
              <div class="info-section">
                <div class="info-label">White Balance:</div>
                <div class="info-value">${exif.white_balance}</div>
              </div>
            ` : ''}
            ${metadata.orientation ? html`
              <div class="info-section">
                <div class="info-label">Orientation:</div>
                <div class="info-value">${metadata.orientation}</div>
              </div>
            ` : ''}
            
            <div class="info-group-header">📁 File Info</div>
            ${metadata.file_size ? html`
              <div class="info-section">
                <div class="info-label">File Size:</div>
                <div class="info-value">${formatFileSize(metadata.file_size)}</div>
              </div>
            ` : ''}
            ${metadata.file_id ? html`
              <div class="info-section">
                <div class="info-label">File ID:</div>
                <div class="info-value">${metadata.file_id}</div>
              </div>
            ` : ''}
            ${metadata.modified_time ? html`
              <div class="info-section">
                <div class="info-label">Modified:</div>
                <div class="info-value">${new Date(metadata.modified_time).toLocaleString()}</div>
              </div>
            ` : ''}
            ${metadata.created_time ? html`
              <div class="info-section">
                <div class="info-label">Created:</div>
                <div class="info-value">${new Date(metadata.created_time).toLocaleString()}</div>
              </div>
            ` : ''}
            ${metadata.duration !== null && metadata.duration !== undefined ? html`
              <div class="info-section">
                <div class="info-label">Duration:</div>
                <div class="info-value">${metadata.duration ? `${metadata.duration.toFixed(1)}s` : 'N/A'}</div>
              </div>
            ` : ''}
            ${metadata.width && metadata.height ? html`
              <div class="info-section">
                <div class="info-label">Dimensions:</div>
                <div class="info-value">${metadata.width} × ${metadata.height}</div>
              </div>
            ` : ''}
            ${metadata.last_scanned ? html`
              <div class="info-section">
                <div class="info-label">Last Scanned:</div>
                <div class="info-value">${formatTimestamp(metadata.last_scanned)}</div>
              </div>
            ` : ''}
          </div>
        </div>
      </div>
    `;
  }

  getCardSize() {
    return 3;
  }
  
  // V5.6: Display Entities System
  _initDisplayEntities() {
    if (!this.hass || !this.config?.display_entities?.enabled) return;
    
    const entities = this.config.display_entities.entities || [];
    if (entities.length === 0) return;
    
    // Extract entity IDs
    const entityIds = entities.map(e => typeof e === 'string' ? e : e.entity).filter(Boolean);
    if (entityIds.length === 0) return;
    
    this._log('📊 Initializing display entities:', entityIds.length, 'entities');
    
    // Initialize state tracking
    entityIds.forEach(entityId => {
      const state = this.hass.states[entityId];
      if (state) {
        this._entityStates.set(entityId, state);
      }
    });
    
    // Evaluate conditions and styles before starting cycle
    // CRITICAL: Wait for conditions before showing any entities
    Promise.all([
      this._evaluateAllConditions(),
      this._evaluateAllEntityStyles()
    ]).then(() => {
      // Start cycle timer if multiple entities pass conditions
      const filteredCount = this._getFilteredEntities().length;
      if (filteredCount > 1) {
        this._startEntityCycle();
      } else if (filteredCount === 1) {
        // Single entity - just show it
        this._displayEntitiesVisible = true;
        this.requestUpdate();
      } else {
        // No entities pass conditions - hide display entities
        this._displayEntitiesVisible = false;
        this.requestUpdate();
      }
    });
  }

  // Update entity states on hass changes (called after initial setup)
  _updateDisplayEntityStates() {
    if (!this.hass || !this.config?.display_entities?.enabled) return;
    
    const entities = this.config.display_entities.entities || [];
    const entityIds = entities.map(e => typeof e === 'string' ? e : e.entity).filter(Boolean);
    
    let stateChanged = false;
    entityIds.forEach(entityId => {
      const state = this.hass.states[entityId];
      if (state) {
        const oldState = this._entityStates.get(entityId);
        if (oldState && oldState.state !== state.state) {
          // State changed - track it
          this._recentlyChangedEntities.add(entityId);
          const recentWindow = (this.config.display_entities.recent_change_window || 60) * 1000;
          setTimeout(() => {
            this._recentlyChangedEntities.delete(entityId);
          }, recentWindow);
          stateChanged = true;
        }
        this._entityStates.set(entityId, state);
      }
    });
    
    // Re-evaluate conditions when state changes (with debouncing)
    if (stateChanged) {
      const now = Date.now();
      const minInterval = 500; // 500ms debounce
      const lastEval = this._lastConditionEvalTs || 0;
      const elapsed = now - lastEval;

      const runEvaluation = () => {
        this._lastConditionEvalTs = Date.now();
        this._pendingConditionEval = null;
        this._evaluateAllConditions();
        this.requestUpdate();
      };

      if (!lastEval || elapsed >= minInterval) {
        runEvaluation();
      } else if (!this._pendingConditionEval) {
        const delay = minInterval - elapsed;
        this._pendingConditionEval = setTimeout(runEvaluation, delay);
      }
    }
  }

  
  _startEntityCycle() {
    // Clear existing timer
    if (this._entityCycleTimer) {
      clearInterval(this._entityCycleTimer);
    }
    
    const entities = this.config.display_entities.entities || [];
    if (entities.length <= 1) return;
    
    // Show first entity immediately
    this._currentEntityIndex = 0;
    this._displayEntitiesVisible = true;
    this.requestUpdate();
    
    // Set up rotation timer
    const interval = (this.config.display_entities.cycle_interval || 10) * 1000;
    this._entityCycleTimer = setInterval(() => {
      this._cycleToNextEntity();
    }, interval);
    
    this._log('📊 Started entity cycle timer, interval:', interval, 'ms');
  }
  
  _cycleToNextEntity() {
    const filteredEntities = this._getFilteredEntities();
    if (filteredEntities.length <= 1) return;
    
    // Fade out
    this._displayEntitiesVisible = false;
    this.requestUpdate();
    
    // Wait for fade transition, then update and fade in
    const duration = this.config.display_entities.transition_duration || 500;
    setTimeout(() => {
      // Increment based on filtered count, not total count
      this._currentEntityIndex = (this._currentEntityIndex + 1) % filteredEntities.length;
      this._displayEntitiesVisible = true;
      this.requestUpdate();
    }, duration / 2); // Half duration for fade out, half for fade in
  }
  
  async _evaluateEntityCondition(condition) {
    if (!condition || !this.hass) return true;
    
    try {
      // render_template is a subscription API - we need to subscribe, get result, unsubscribe
      return await new Promise((resolve, reject) => {
        let unsubscribe;
        const timeout = setTimeout(() => {
          if (unsubscribe) unsubscribe();
          reject(new Error('Template evaluation timeout'));
        }, 5000);
        
        this.hass.connection.subscribeMessage(
          (message) => {
            clearTimeout(timeout);
            if (unsubscribe) unsubscribe();
            
            // Don't process if card was disconnected
            if (!this.isConnected) {
              resolve(false);
              return;
            }
            
            // Extract the actual result from the message object
            const result = message?.result !== undefined ? message.result : message;
            this._log('🔍 Template result:', condition, '→', result);
            
            // Handle different result formats
            const resultStr = String(result).trim().toLowerCase();
            const passes = resultStr === 'true' || result === true;
            
            resolve(passes);
          },
          {
            type: "render_template",
            template: condition
          }
        ).then(unsub => {
          unsubscribe = unsub;
        });
      });
    } catch (error) {
      console.warn('[MediaCard] Failed to evaluate entity condition:', condition, error);
      return false;
    }
  }
  
  _evaluateEntityStyles(entityConfig, state) {
    if (!entityConfig?.styles) return { containerStyles: '', iconColor: null };
    
    const entity = state;
    const stateStr = state.state;
    const stateValue = parseFloat(state.state);
    
    const styles = [];
    let iconColor = null;
    const entityId = state.entity_id;
    
    try {
      Object.entries(entityConfig.styles).forEach(([property, template]) => {
        let value;
        
        if (typeof template === 'string' && template.includes('[[[') && template.includes(']]]')) {
          // JavaScript template syntax: [[[ return ... ]]]
          const jsCode = template.match(/\[\[\[(.*?)\]\]\]/s)?.[1];
          if (jsCode) {
            const func = new Function('entity', 'state', 'stateNum', jsCode);
            value = func(entity, stateStr, stateValue);
          }
        } else if (typeof template === 'string' && (template.includes('{{') || template.includes('{%'))) {
          // Jinja2 template - use cached value if available
          const cacheKey = `${entityId}:${property}`;
          if (this._entityStyleCache?.has(cacheKey)) {
            value = this._entityStyleCache.get(cacheKey);
          } else {
            // No cache yet, will be filled by async evaluation
            value = null;
          }
        } else {
          // Static value
          value = template;
        }
        
        if (value !== undefined && value !== null && value !== '') {
          // Special handling for iconColor
          if (property === 'iconColor') {
            iconColor = value;
          } else {
            const cssProperty = property.replace(/([A-Z])/g, '-$1').toLowerCase();
            styles.push(`${cssProperty}: ${value} !important`);
          }
        }
      });
    } catch (error) {
      console.warn('[MediaCard] Failed to evaluate entity styles:', error);
    }
    
    return { containerStyles: styles.join('; '), iconColor };
  }
  
  async _evaluateAllEntityStyles() {
    if (!this.hass || !this.config?.display_entities?.enabled) return;
    
    const entities = this.config.display_entities.entities || [];
    
    for (const entityConfig of entities) {
      const entityId = typeof entityConfig === 'string' ? entityConfig : entityConfig.entity;
      if (!entityId || !entityConfig.styles) continue;
      
      const state = this.hass.states[entityId];
      if (!state) continue;
      
      // Evaluate each Jinja2 style property and cache individually
      for (const [property, template] of Object.entries(entityConfig.styles)) {
        if (typeof template === 'string') {
          if (template.includes('[[[') && template.includes(']]]')) {
            // JavaScript template - skip (evaluated synchronously on render)
            continue;
          } else if (template.includes('{{') || template.includes('{%')) {
            // Jinja2 template - evaluate async and cache per property
            try {
              const value = await this._evaluateJinjaTemplate(template);
              const cacheKey = `${entityId}:${property}`;
              if (!this._entityStyleCache) {
                this._entityStyleCache = new Map();
              }
              this._entityStyleCache.set(cacheKey, value);
              this._log('🎨 Jinja2 style:', property, '→', value, 'for', entityId);
            } catch (error) {
              console.warn('[MediaCard] Failed to evaluate Jinja2 style:', property, error);
            }
          }
          // Static values don't need caching
        }
      }
    }
    
    this.requestUpdate();
  }
  
  async _evaluateJinjaTemplate(template) {
    if (!this.hass) return null;
    
    try {
      return await new Promise((resolve, reject) => {
        let unsubscribe;
        const timeout = setTimeout(() => {
          if (unsubscribe) unsubscribe();
          reject(new Error('Template evaluation timeout'));
        }, 5000);
        
        this.hass.connection.subscribeMessage(
          (message) => {
            clearTimeout(timeout);
            if (unsubscribe) unsubscribe();
            const result = message?.result !== undefined ? message.result : message;
            resolve(result);
          },
          {
            type: "render_template",
            template: template
          }
        ).then(unsub => {
          unsubscribe = unsub;
        });
      });
    } catch (error) {
      console.warn('[MediaCard] Failed to evaluate Jinja2 template:', template, error);
      return null;
    }
  }
  
  async _evaluateAllConditions() {
    if (this._evaluatingConditions || !this.hass) return;
    this._evaluatingConditions = true;
    
    const entities = this.config.display_entities.entities || [];
    const promises = entities.map(async (entityConfig) => {
      const entityId = typeof entityConfig === 'string' ? entityConfig : entityConfig.entity;
      if (!entityId) return;
      
      const condition = typeof entityConfig === 'object' ? entityConfig.condition : null;
      const result = await this._evaluateEntityCondition(condition);
      this._entityConditionCache.set(entityId, result);
    });
    
    await Promise.all(promises);
    this._evaluatingConditions = false;
    this.requestUpdate();
  }
  
  _getFilteredEntities() {
    const entities = this.config.display_entities.entities || [];
    if (entities.length === 0) return [];
    
    // Filter entities based on cached condition results
    return entities
      .map((e, index) => ({ entityId: typeof e === 'string' ? e : e.entity, index }))
      .filter(({ entityId, index }) => {
        if (!entityId) return false;
        // If entity has no condition, show it. If it has a condition but not yet evaluated, exclude it.
        const entityConfig = entities[index];
        const hasCondition = entityConfig && typeof entityConfig === 'object' && entityConfig.condition;
        if (hasCondition && !this._entityConditionCache.has(entityId)) return false;
        // If no condition, default to true (show it)
        return hasCondition ? this._entityConditionCache.get(entityId) : true;
      })
      .map(({ entityId }) => entityId);
  }
  
  _cleanupDisplayEntities() {
    if (this._entityCycleTimer) {
      clearInterval(this._entityCycleTimer);
      this._entityCycleTimer = null;
    }
    
    if (this._entityFadeTimeout) {
      clearTimeout(this._entityFadeTimeout);
      this._entityFadeTimeout = null;
    }
    
    // Cancel pending debounced evaluations
    if (this._pendingConditionEval) {
      clearTimeout(this._pendingConditionEval);
      this._pendingConditionEval = null;
    }
    
    this._entityConditionCache.clear();
    this._entityStyleCache.clear();
    this._evaluatingConditions = false;
    
    this._entityStates.clear();
    this._recentlyChangedEntities.clear();
    this._displayEntitiesVisible = false;
    this._displayEntitiesInitialized = false;
  }

  // V5.6: Clock Timer Management
  _startClockTimer() {
    if (this._clockTimer) {
      clearInterval(this._clockTimer);
    }
    
    // Update every second
    this._clockTimer = setInterval(() => {
      this.requestUpdate();
    }, 1000);
    
    this._log('⏰ Started clock update timer');
  }

  _stopClockTimer() {
    if (this._clockTimer) {
      clearInterval(this._clockTimer);
      this._clockTimer = null;
      this._log('⏰ Stopped clock update timer');
    }
  }
  
  // V4: Action Button Handlers
  async _handleFavoriteClick(e) {
    e.stopPropagation();
    
    if (!this._currentMediaPath || !MediaProvider.isMediaIndexActive(this.config)) return;
    
    // CRITICAL: Capture current state NOW before async operations
    const targetUri = this._currentMediaPath;
    const isFavorite = this._currentMetadata?.is_favorited || 
                       (this._burstFavoritedFiles && this._burstFavoritedFiles.includes(targetUri)) ||
                       false;
    const newState = !isFavorite;
    
    console.warn(`💗 FAVORITE CAPTURE: uri="${targetUri}", current_is_favorited=${isFavorite}, new_state=${newState}`);
    console.warn(`💗 CURRENT METADATA:`, this._currentMetadata);
    
    try {
      // V5.2: Call media_index service with media_source_uri (no path conversion needed)
      const wsCall = {
        type: 'call_service',
        domain: 'media_index',
        service: 'mark_favorite',
        service_data: {
          media_source_uri: targetUri,
          is_favorite: newState
        },
        return_response: true
      };
      
      // V4: If entity_id specified, add target object
      if (this.config.media_index?.entity_id) {
        wsCall.target = { entity_id: this.config.media_index.entity_id };
      }
      
      const response = await this.hass.callWS(wsCall);
      
      console.warn(`✅ Favorite toggled for ${targetUri}: ${newState}`, response);
      
      // Update current metadata
      if (this._currentMetadata) {
        this._currentMetadata.is_favorited = newState;
      }
      
      // Update panel queue item if in panel mode
      if (this._panelOpen && this._panelQueue[this._panelQueueIndex]) {
        this._panelQueue[this._panelQueueIndex].is_favorited = newState;
      }
      
      // If in burst mode AND favoriting (not unfavoriting), track for burst metadata
      if (this._panelOpen && this._panelMode === 'burst' && newState === true) {
        if (!this._burstFavoritedFiles.includes(targetUri)) {
          this._burstFavoritedFiles.push(targetUri);
          console.warn(`🎯 Added to burst favorites: ${targetUri} (${this._burstFavoritedFiles.length} total)`);
        }
      } else if (this._panelOpen && this._panelMode === 'burst' && newState === false) {
        // Remove from favorites tracking if unfavorited
        const index = this._burstFavoritedFiles.indexOf(targetUri);
        if (index !== -1) {
          this._burstFavoritedFiles.splice(index, 1);
          console.warn(`🎯 Removed from burst favorites: ${targetUri} (${this._burstFavoritedFiles.length} remaining)`);
        }
      }
      
      this.requestUpdate();
      
    } catch (error) {
      console.error('Failed to mark favorite:', error);
      alert('Failed to mark favorite: ' + error.message);
    }
  }

  // Helper method to pause the auto-advance timer
  _pauseTimer() {
    if (this._refreshInterval || this._refreshTimeout) {
      if (this._timerStartTime && this._timerIntervalMs) {
        const elapsed = Date.now() - this._timerStartTime;
        const remaining = Math.max(0, this._timerIntervalMs - elapsed);
        this._pausedRemainingMs = remaining;
        this._log(`⏸️ Pausing with ${Math.round(elapsed / 1000)}s elapsed, ${Math.round(remaining / 1000)}s remaining`);
      }
      
      if (this._refreshInterval) {
        clearInterval(this._refreshInterval);
        this._refreshInterval = null;
      }
      if (this._refreshTimeout) {
        clearTimeout(this._refreshTimeout);
        this._refreshTimeout = null;
      }
    }
  }

  // Helper method to resume the auto-advance timer
  _resumeTimer() {
    this._setupAutoRefresh();
    this._pauseLogShown = false;
  }

  // V4: Handle pause button click
  _handlePauseClick(e) {
    e.stopPropagation();
    this._setPauseState(!this._isPaused);
    
    // Stop timer when pausing, restart when resuming
    if (this._isPaused) {
      this._pauseTimer();
      this._log('🎮 PAUSED slideshow - timer stopped');
    } else {
      this._resumeTimer();
      this._log('▶️ RESUMED slideshow - timer restarted');
    }
  }
  
  // Handle debug button click - toggle debug mode dynamically
  _handleDebugButtonClick(e) {
    e.stopPropagation();
    
    // Toggle debug mode
    this._debugMode = !this._debugMode;
    
    // Update config.debug_mode directly (bypass setConfig to avoid defaults)
    this.config.debug_mode = this._debugMode;
    
    // Fire config-changed event to persist
    const event = new CustomEvent('config-changed', {
      detail: { config: this.config },
      bubbles: true,
      composed: true
    });
    this.dispatchEvent(event);
    
    const status = this._debugMode ? 'ENABLED' : 'DISABLED';
    console.log(`🐛 [MediaCard] Debug mode ${status} - will persist across reloads`);
    console.log(`🐛 [MediaCard] Persisted config.debug_mode:`, this.config.debug_mode);
    
    // Force re-render to update button visual state
    this.requestUpdate();
  }
  
  // Handle refresh button click - reload current media
  async _handleRefreshClick(e) {
    e.stopPropagation();
    this._log('🔄 Refresh button clicked');
    
    // Check if in folder mode - if so, trigger full queue refresh
    if (this.config?.media_source_type === 'folder') {
      this._log('🔄 Folder mode detected - triggering full queue refresh');
      await this._refreshQueue();
      return;
    }
    
    // Single media mode - reload current media URL
    this._log('🔄 Single media mode - reloading current media');
    
    // Get the current media content ID
    const currentMediaId = this.currentMedia?.media_content_id || this._currentMediaPath;
    
    if (!currentMediaId) {
      this._log('⚠️ No current media to refresh');
      return;
    }
    
    try {
      // Re-resolve the media URL to get a fresh authSig and cache-busting timestamp
      this._log('🔄 Re-resolving media URL:', currentMediaId);
      await this._resolveMediaUrl();
      
      // Add cache-busting timestamp to force browser reload
      // Note: _resolveMediaUrl already adds timestamp if auto_refresh_seconds > 0,
      // but we force it here regardless of config for manual refresh
      if (this.config?.auto_refresh_seconds > 0) {
        // Already has timestamp from _resolveMediaUrl, don't add duplicate
        this._log('Cache-busting timestamp already added by _resolveMediaUrl');
      } else {
        // No auto-refresh configured, add timestamp now
        const timestampedUrl = this._addCacheBustingTimestamp(this.mediaUrl, true);
        if (timestampedUrl !== this.mediaUrl) {
          this._log('Added cache-busting timestamp:', timestampedUrl);
          this.mediaUrl = timestampedUrl;
        }
      }
      
      // Force reload by updating the img/video src
      this._mediaLoadedLogged = false; // Allow load success log again
      this.requestUpdate();
      
      // Refresh metadata from media_index in background so overlay stays current
      this._refreshMetadata().catch(err => this._log('⚠️ Metadata refresh failed:', err));

      this._log('✅ Media refreshed successfully');
    } catch (error) {
      console.error('Failed to refresh media:', error);
      this._log('❌ Media refresh failed:', error.message);
    }
  }
  
  // Handle info button click - toggle overlay and fetch full metadata
  async _handleInfoClick(e) {
    e.stopPropagation();
    
    // Toggle state
    this._showInfoOverlay = !this._showInfoOverlay;
    
    // If opening overlay and we have a file path, fetch full metadata
    // Or if overlay is already open but media changed (no cached metadata)
    if (this._showInfoOverlay && this._currentMediaPath && !this._fullMetadata) {
      try {
        // V5.2: Pass media_source_uri as-is to Media Index
        const wsCall = {
          type: 'call_service',
          domain: 'media_index',
          service: 'get_file_metadata',
          service_data: {
            media_source_uri: this._currentMediaPath
          },
          return_response: true
        };
        
        if (this.config.media_index?.entity_id) {
          wsCall.target = { entity_id: this.config.media_index.entity_id };
        }
        
        const response = await this.hass.callWS(wsCall);
        
        // Store full metadata for overlay rendering
        // V5.6: Normalize metadata structure - flatten exif fields to top level
        const rawMetadata = response.response;
        this._fullMetadata = {
          ...rawMetadata,
          // Flatten exif.date_taken to top level if it exists
          date_taken: rawMetadata.date_taken || rawMetadata.exif?.date_taken,
          latitude: rawMetadata.latitude || rawMetadata.exif?.latitude,
          longitude: rawMetadata.longitude || rawMetadata.exif?.longitude,
          location_name: rawMetadata.location_name || rawMetadata.exif?.location_name,
          location_city: rawMetadata.location_city || rawMetadata.exif?.location_city,
          location_state: rawMetadata.location_state || rawMetadata.exif?.location_state,
          location_country: rawMetadata.location_country || rawMetadata.exif?.location_country,
          camera_make: rawMetadata.camera_make || rawMetadata.exif?.camera_make,
          camera_model: rawMetadata.camera_model || rawMetadata.exif?.camera_model,
          is_favorited: rawMetadata.is_favorited ?? rawMetadata.exif?.is_favorited,
          rating: rawMetadata.rating ?? rawMetadata.exif?.rating
        };
        this._log('📊 Fetched full metadata for info overlay:', this._fullMetadata);
        
      } catch (error) {
        console.error('Failed to fetch metadata:', error);
        this._fullMetadata = this._currentMetadata; // Fallback to basic metadata
      }
    }
    
    this.requestUpdate();
    this._log(`ℹ️ ${this._showInfoOverlay ? 'SHOWING' : 'HIDING'} info overlay`);
  }
  
  // V5.6: Queue Preview button handler
  async _handleQueueClick() {
    if (this._panelMode === 'queue') {
      // Exit queue preview mode
      await this._exitPanelMode();
    } else {
      // If in burst mode, exit it first before entering queue preview
      if (this._panelMode === 'burst') {
        await this._exitPanelMode();
      }
      // Enter queue preview mode
      await this._enterQueuePreviewMode();
    }
  }

  // V5.5: Burst button handler - toggle burst review mode
  async _handleBurstClick(e) {
    e.stopPropagation();
    
    if (this._panelOpen && this._panelMode === 'burst') {
      // Exit panel mode (will call _exitPanelMode)
      this._exitBurstMode();
    } else if (this._burstMode) {
      // DEPRECATED path: Exit old burst mode
      this._exitBurstMode();
    } else {
      // Capture media path snapshot NOW before any auto-advance can change it
      const mediaPathSnapshot = this._currentMediaPath;
      
      // Enter burst mode with captured snapshot
      await this._enterBurstMode(mediaPathSnapshot);
    }
  }

  async _handleRelatedClick(e) {
    e.stopPropagation();
    
    if (this._panelOpen && this._panelMode === 'related') {
      // Exit related photos mode
      this._exitRelatedMode();
    } else {
      // Capture metadata snapshot NOW before any auto-advance can change it
      const metadataSnapshot = { ...this._currentMetadata };
      const mediaPathSnapshot = this._currentMediaPath;
      
      // Enter related photos mode with captured snapshot
      await this._enterRelatedMode(metadataSnapshot, mediaPathSnapshot);
    }
  }

  async _handleOnThisDayClick(e) {
    e.stopPropagation();
    
    if (this._panelOpen && this._panelMode === 'on_this_day') {
      // Exit on this day mode
      this._exitOnThisDayMode();
    } else {
      // Enter on this day mode (uses today's date, no snapshot needed)
      await this._enterOnThisDayMode();
    }
  }

  /**
   * Handle window size change for On This Day mode
   */
  async _handleWindowSizeChange(e) {
    const newWindow = parseInt(e.target.value, 10);
    this._onThisDayWindowDays = newWindow;
    
    // Re-query with new window size
    await this._enterOnThisDayMode();
  }
  
  // Helper to fetch full metadata asynchronously (called from render when overlay is open)
  async _fetchFullMetadataAsync() {
    // Prevent duplicate fetches
    if (this._fetchingMetadata) return;
    this._fetchingMetadata = true;
    
    try {
      // V5.2: Pass media_source_uri as-is to Media Index
      const wsCall = {
        type: 'call_service',
        domain: 'media_index',
        service: 'get_file_metadata',
        service_data: {
          media_source_uri: this._currentMediaPath
        },
        return_response: true
      };
      
      if (this.config.media_index?.entity_id) {
        wsCall.target = { entity_id: this.config.media_index.entity_id };
      }
      
      const response = await this.hass.callWS(wsCall);
      
      // Store full metadata and trigger re-render
      this._fullMetadata = response.response;
      this._log('📊 Auto-fetched full metadata for open info overlay:', this._fullMetadata);
      this.requestUpdate();
      
    } catch (error) {
      console.error('Failed to auto-fetch metadata:', error);
      this._fullMetadata = this._currentMetadata; // Fallback to basic metadata
      this.requestUpdate();
    } finally {
      this._fetchingMetadata = false;
    }
  }
  
  async _handleDeleteClick(e) {
    e.stopPropagation();
    
    if (!this._currentMediaPath || !MediaProvider.isMediaIndexActive(this.config)) return;
    
    // V4 PATTERN: Capture path at button click time to prevent wrong file deletion
    // if slideshow auto-advances while confirmation dialog is open
    const targetPath = this._currentMediaPath;
    const filename = this._currentMetadata?.filename || targetPath.split('/').pop();
    
    // Get actual thumbnail from media browser
    const thumbnailUrl = await this._getMediaThumbnail(targetPath);
    
    this._showDeleteConfirmation(targetPath, thumbnailUrl, filename);
  }

  // V5.2: _convertToFilesystemPath removed - Media Index v1.1.0+ accepts media_source_uri directly
  // No path conversion needed anymore
  
  // Get thumbnail URL from media browser (same as used in file picker)
  async _getMediaThumbnail(filePath) {
    this._log('🖼️ Getting thumbnail for:', filePath);
    
    try {
      // Convert filesystem path to media_content_id
      const mediaContentId = filePath.startsWith('media-source://') 
        ? filePath 
        : `media-source://media_source${filePath}`;
      
      this._log('📞 Calling resolve_media for:', mediaContentId);
      
      // Use resolve_media to get the signed URL (same as media browser)
      const response = await this.hass.callWS({
        type: "media_source/resolve_media",
        media_content_id: mediaContentId,
        expires: 3600
      });
      
      if (response?.url) {
        this._log('✅ Got thumbnail URL from resolve_media:', response.url);
        return response.url;
      }
      
      this._log('⚠️ No URL in resolve_media response');
    } catch (err) {
      this._log('❌ Failed to get thumbnail:', err);
    }
    
    // Return null instead of fallback - let dialog handle it
    this._log('⚠️ Returning null - no thumbnail available');
    return null;
  }
  
  async _showDeleteConfirmation(targetPath, thumbnailUrl, filename) {
    if (!targetPath) return;
    
    // V4 PATTERN: Use captured values, not current state
    // Detect if this is a video based on file extension
    const isVideo = /\.(mp4|webm|mov|avi|mkv)$/i.test(filename);
    
    // Construct the destination path for display
    // Extract the root path from the media_path config
    const rootPath = this.config?.media_path || this.config?.folder?.path || '';
    // Strip media-source:// prefix if present
    const cleanRootPath = rootPath.replace('media-source://media_source', '');
    const destinationPath = `${cleanRootPath}/_Junk/${filename}`;
    
    this._log('🖼️ THUMBNAIL DIAGNOSTIC:');
    this._log('  - thumbnailUrl:', thumbnailUrl);
    this._log('  - isVideo:', isVideo);
    this._log('  - panel mode:', this.hasAttribute('panel'));
    
    // Create confirmation dialog
    const dialog = document.createElement('div');
    dialog.className = 'delete-confirmation-overlay';
    dialog.innerHTML = `
      <div class="delete-confirmation-content">
        <h3>Delete Media?</h3>
        ${!isVideo ? `
        <div class="delete-thumbnail">
          ${thumbnailUrl ? `<img src="${thumbnailUrl}" alt="Preview">` : '<div style="padding: 40px; opacity: 0.5;">Loading preview...</div>'}
        </div>
        ` : ''}
        <p><strong>File:</strong> ${filename}</p>
        <p><strong>Moving to:</strong> ${destinationPath}</p>
        <div class="delete-actions">
          <button class="cancel-btn">Cancel</button>
          <button class="confirm-btn">Move to _Junk</button>
        </div>
      </div>
    `;
    
    // Add to card
    const cardElement = this.shadowRoot.querySelector('.card');
    cardElement.appendChild(dialog);
    
    // Handle cancel
    const cancelBtn = dialog.querySelector('.cancel-btn');
    cancelBtn.addEventListener('click', () => {
      dialog.remove();
    });
    
    // Handle confirm - pass captured targetPath to perform delete
    const confirmBtn = dialog.querySelector('.confirm-btn');
    confirmBtn.addEventListener('click', async () => {
      dialog.remove();
      await this._performDelete(targetPath);
    });
  }
  
  async _performDelete(targetUri) {
    if (!targetUri || !MediaProvider.isMediaIndexActive(this.config)) return;
    
    try {
      this._log('🗑️ Deleting file:', targetUri);
      
      // V5.2: Call media_index service with media_source_uri (no path conversion needed)
      const wsCall = {
        type: 'call_service',
        domain: 'media_index',
        service: 'delete_media',
        service_data: {
          media_source_uri: targetUri
        },
        return_response: true
      };
      
      // V4: Target specific entity if configured
      if (this.config.media_index?.entity_id) {
        wsCall.target = {
          entity_id: this.config.media_index.entity_id
        };
      }
      
      await this.hass.callWS(wsCall);
      
      this._log('✅ Media deleted successfully');
      
      // V4 CODE REUSE: Remove file from history and exclude from future queries
      // Same logic as _performEdit - prevent showing deleted files
      
      // Add to provider's exclusion list (use captured targetUri for exclusion)
      if (this.provider && this.provider.excludedFiles) {
        this.provider.excludedFiles.add(targetUri);
        this._log(`📝 Added to provider exclusion list: ${targetUri}`);
      }
      
      // V5.3: Remove from navigation queue (use captured targetUri)
      const navIndex = this.navigationQueue.findIndex(item => item.media_content_id === targetUri);
      if (navIndex >= 0) {
        this.navigationQueue.splice(navIndex, 1);
        // Adjust navigation index if we removed an earlier item or current item
        if (navIndex <= this.navigationIndex) {
          this.navigationIndex--;
        }
        this._log(`📚 Removed from navigation queue at index ${navIndex} (${this.navigationQueue.length} remaining)`);
      }
      
      // V5.5: Remove from panel queue if in panel mode
      if (this._panelOpen && this._panelQueue.length > 0) {
        // Also remove from saved main queue to prevent 404 on exit
        const mainIndex = this._mainQueue.findIndex(item => item.media_content_id === targetUri);
        if (mainIndex >= 0) {
          this._mainQueue.splice(mainIndex, 1);
          // Adjust saved index if we removed an earlier item
          if (mainIndex <= this._mainQueueIndex) {
            this._mainQueueIndex--;
          }
          this._log(`🗑️ Removed from saved main queue at index ${mainIndex}`);
        }
        
        const panelIndex = this._panelQueue.findIndex(item => {
          const itemUri = item.media_source_uri || item.path;
          return itemUri === targetUri || `media-source://media_source${item.path}` === targetUri;
        });
        if (panelIndex >= 0) {
          this._panelQueue.splice(panelIndex, 1);
          this._log(`🗑️ Removed from panel queue at index ${panelIndex} (${this._panelQueue.length} remaining)`);
          
          // If we deleted the current panel item, advance to next
          if (panelIndex === this._panelQueueIndex) {
            if (this._panelQueue.length === 0) {
              // No more items in panel, exit panel mode
              this._exitPanelMode();
              return; // Don't call _loadNext, _exitPanelMode handles it
            } else {
              // Load next panel item (or wrap to first if we were at end)
              const nextIndex = panelIndex < this._panelQueue.length ? panelIndex : 0;
              await this._loadPanelItem(nextIndex);
              return; // Don't call _loadNext, stay in panel
            }
          } else if (panelIndex < this._panelQueueIndex) {
            // Deleted an earlier item, adjust current index
            this._panelQueueIndex--;
            this.requestUpdate();
            return; // Don't advance, stay on current
          } else {
            // Deleted a later item, just update display
            this.requestUpdate();
            return; // Don't advance, stay on current
          }
        }
      }
      
      // Advance to next media after delete (only if not in panel mode)
      await this._loadNext();
      
    } catch (error) {
      console.error('Failed to delete media:', error);
      alert('Failed to delete media: ' + error.message);
    }
  }
  
  async _handleEditClick(e) {
    e.stopPropagation();
    
    if (!this._currentMediaPath || !MediaProvider.isMediaIndexActive(this.config)) return;
    
    // V4 PATTERN: Capture path at button click time to prevent wrong file being marked
    // if slideshow auto-advances while confirmation dialog is open
    const targetPath = this._currentMediaPath;
    const filename = this._currentMetadata?.filename || targetPath.split('/').pop();
    
    // Get actual thumbnail from media browser
    const thumbnailUrl = await this._getMediaThumbnail(targetPath);
    
    this._showEditConfirmation(targetPath, thumbnailUrl, filename);
  }
  
  _handleFullscreenButtonClick(e) {
    e.stopPropagation();
    
    // Detect if current media is video
    const isVideo = this.currentMedia?.media_content_type?.startsWith('video') || 
                    MediaUtils.detectFileType(this.currentMedia?.media_content_id || this.currentMedia?.title || this.mediaUrl) === 'video';
    
    // Get the media element (image or video)
    const mediaElement = isVideo 
      ? this.shadowRoot.querySelector('.media-container video')
      : this.shadowRoot.querySelector('.media-container img');
    
    if (!mediaElement) return;
    
    // Always pause slideshow when entering fullscreen (for examination)
    this._fullscreenWasPaused = this._isPaused;
    
    if (!this._isPaused) {
      this._setPauseState(true);
    }
    
    // Create exit button with inline styles
    const exitButton = document.createElement('button');
    exitButton.style.cssText = `
      position: absolute;
      top: 20px;
      right: 20px;
      background: rgba(0, 0, 0, 0.7);
      border: none;
      border-radius: 50%;
      width: 48px;
      height: 48px;
      color: white;
      font-size: 24px;
      cursor: pointer;
      z-index: 10000;
      backdrop-filter: blur(4px);
      transition: background 0.2s;
      display: flex;
      align-items: center;
      justify-content: center;
    `;
    exitButton.innerHTML = '✕';
    exitButton.onmouseover = () => exitButton.style.background = 'rgba(0, 0, 0, 0.85)';
    exitButton.onmouseout = () => exitButton.style.background = 'rgba(0, 0, 0, 0.7)';
    exitButton.onclick = (e) => {
      e.stopPropagation();
      if (document.exitFullscreen) {
        document.exitFullscreen();
      } else if (document.webkitExitFullscreen) {
        document.webkitExitFullscreen();
      } else if (document.msExitFullscreen) {
        document.msExitFullscreen();
      }
    };
    
    // Wrap the media element in a container for fullscreen
    const fullscreenContainer = document.createElement('div');
    fullscreenContainer.style.cssText = `
      position: relative;
      width: 100%;
      height: 100%;
      display: flex;
      align-items: center;
      justify-content: center;
      background: var(--primary-background-color);
    `;
    
    // Store original location to restore later
    const parent = mediaElement.parentNode;
    const nextSibling = mediaElement.nextSibling;
    
    // Store original styles to restore later
    const originalMaxHeight = mediaElement.style.maxHeight;
    const originalMaxWidth = mediaElement.style.maxWidth;
    const originalWidth = mediaElement.style.width;
    const originalHeight = mediaElement.style.height;
    const originalObjectFit = mediaElement.style.objectFit;
    
    // Override styles for fullscreen display - remove max-height constraint
    mediaElement.style.maxHeight = '100vh';
    mediaElement.style.maxWidth = '100vw';
    mediaElement.style.width = 'auto';
    mediaElement.style.height = 'auto';
    mediaElement.style.objectFit = 'contain';
    
    // Move media element into container temporarily
    fullscreenContainer.appendChild(mediaElement);
    fullscreenContainer.appendChild(exitButton);
    document.body.appendChild(fullscreenContainer);
    
    // Request fullscreen on the container
    const requestFullscreen = fullscreenContainer.requestFullscreen || 
                             fullscreenContainer.webkitRequestFullscreen || 
                             fullscreenContainer.msRequestFullscreen;
    
    if (requestFullscreen) {
      requestFullscreen.call(fullscreenContainer).then(() => {
        this._log('Fullscreen entered, exit button added');
      }).catch(err => {
        console.error('Fullscreen request failed:', err);
        // Restore original styles on failure
        mediaElement.style.maxHeight = originalMaxHeight;
        mediaElement.style.maxWidth = originalMaxWidth;
        mediaElement.style.width = originalWidth;
        mediaElement.style.height = originalHeight;
        mediaElement.style.objectFit = originalObjectFit;
        // Restore media element on failure
        if (nextSibling) {
          parent.insertBefore(mediaElement, nextSibling);
        } else {
          parent.appendChild(mediaElement);
        }
        if (fullscreenContainer.parentNode) {
          document.body.removeChild(fullscreenContainer);
        }
      });
      
      // Exit handler to cleanup and resume slideshow
      const exitFullscreenHandler = () => {
        if (!document.fullscreenElement && !document.webkitFullscreenElement && !document.msFullscreenElement) {
          // Restore original styles
          mediaElement.style.maxHeight = originalMaxHeight;
          mediaElement.style.maxWidth = originalMaxWidth;
          mediaElement.style.width = originalWidth;
          mediaElement.style.height = originalHeight;
          mediaElement.style.objectFit = originalObjectFit;
          
          // Restore media element to original location
          if (nextSibling) {
            parent.insertBefore(mediaElement, nextSibling);
          } else {
            parent.appendChild(mediaElement);
          }
          
          // Remove fullscreen container
          if (fullscreenContainer.parentNode) {
            document.body.removeChild(fullscreenContainer);
          }
          
          // Resume slideshow if needed
          if (!this._fullscreenWasPaused && this._isPaused) {
            this._setPauseState(false);
          }
          
          document.removeEventListener('fullscreenchange', exitFullscreenHandler);
          document.removeEventListener('webkitfullscreenchange', exitFullscreenHandler);
          document.removeEventListener('MSFullscreenChange', exitFullscreenHandler);
        }
      };
      
      document.addEventListener('fullscreenchange', exitFullscreenHandler);
      document.addEventListener('webkitfullscreenchange', exitFullscreenHandler);
      document.addEventListener('MSFullscreenChange', exitFullscreenHandler);
    }
  }
  
  async _showEditConfirmation(targetPath, thumbnailUrl, filename) {
    if (!targetPath) return;
    
    // V4 PATTERN: Use captured values, not current state
    // Detect if this is a video based on file extension
    const isVideo = /\.(mp4|webm|mov|avi|mkv)$/i.test(filename);
    
    // Construct the destination path for display
    // Extract the root path from the media_path config
    const rootPath = this.config?.media_path || this.config?.folder?.path || '';
    // Strip media-source:// prefix if present
    const cleanRootPath = rootPath.replace('media-source://media_source', '');
    const destinationPath = `${cleanRootPath}/_Edit/${filename}`;
    
    // Create confirmation dialog
    const dialog = document.createElement('div');
    dialog.className = 'delete-confirmation-overlay'; // Reuse delete dialog styles
    dialog.innerHTML = `
      <div class="delete-confirmation-content">
        <h3>Mark for Editing?</h3>
        ${!isVideo ? `
        <div class="delete-thumbnail">
          <img src="${thumbnailUrl}" alt="Preview">
        </div>
        ` : ''}
        <p><strong>File:</strong> ${filename}</p>
        <p><strong>Moving to:</strong> ${destinationPath}</p>
        <div class="delete-actions">
          <button class="cancel-btn">Cancel</button>
          <button class="confirm-btn">Move to _Edit</button>
        </div>
      </div>
    `;
    
    // Add to card
    const cardElement = this.shadowRoot.querySelector('.card');
    cardElement.appendChild(dialog);
    
    // Handle cancel
    const cancelBtn = dialog.querySelector('.cancel-btn');
    cancelBtn.addEventListener('click', () => {
      dialog.remove();
    });
    
    // Handle confirm - pass captured targetPath to perform edit
    const confirmBtn = dialog.querySelector('.confirm-btn');
    confirmBtn.addEventListener('click', async () => {
      dialog.remove();
      await this._performEdit(targetPath);
    });
  }
  
  async _performEdit(targetUri) {
    if (!targetUri || !MediaProvider.isMediaIndexActive(this.config)) return;
    
    try {
      this._log('✏️ Marking file for edit:', targetUri);
      
      // V5.2: Call media_index service with media_source_uri (no path conversion needed)
      const wsCall = {
        type: 'call_service',
        domain: 'media_index',
        service: 'mark_for_edit',
        service_data: {
          media_source_uri: targetUri,
          mark_for_edit: true
        },
        return_response: true
      };
      
      // V4: Target specific entity if configured
      if (this.config.media_index?.entity_id) {
        wsCall.target = {
          entity_id: this.config.media_index.entity_id
        };
      }
      
      await this.hass.callWS(wsCall);
      
      this._log('✅ File marked for editing');
      
      // V5.3: Remove file from navigation queue and exclude from future queries
      
      // Add to provider's exclusion list to prevent reappearance (use captured targetUri)
      if (this.provider && this.provider.excludedFiles) {
        this.provider.excludedFiles.add(targetUri);
        this._log(`📝 Added to provider exclusion list: ${targetUri}`);
      }
      
      // V5.3: Remove from navigation queue (use captured targetUri)
      const navIndex = this.navigationQueue.findIndex(item => item.media_content_id === targetUri);
      if (navIndex >= 0) {
        this.navigationQueue.splice(navIndex, 1);
        // Adjust navigation index if we removed an earlier item or current item
        if (navIndex <= this.navigationIndex) {
          this.navigationIndex--;
        }
        this._log(`📚 Removed from navigation queue at index ${navIndex} (${this.navigationQueue.length} remaining)`);
      }
      
      // V5.5: Remove from panel queue if in panel mode
      if (this._panelOpen && this._panelQueue.length > 0) {
        // Also remove from saved main queue to prevent 404 on exit
        const mainIndex = this._mainQueue.findIndex(item => item.media_content_id === targetUri);
        if (mainIndex >= 0) {
          this._mainQueue.splice(mainIndex, 1);
          // Adjust saved index if we removed an earlier item
          if (mainIndex <= this._mainQueueIndex) {
            this._mainQueueIndex--;
          }
          this._log(`✏️ Removed from saved main queue at index ${mainIndex}`);
        }
        
        const panelIndex = this._panelQueue.findIndex(item => {
          const itemUri = item.media_source_uri || item.path;
          return itemUri === targetUri || `media-source://media_source${item.path}` === targetUri;
        });
        if (panelIndex >= 0) {
          this._panelQueue.splice(panelIndex, 1);
          this._log(`✏️ Removed from panel queue at index ${panelIndex} (${this._panelQueue.length} remaining)`);
          
          // If we edited the current panel item, advance to next
          if (panelIndex === this._panelQueueIndex) {
            if (this._panelQueue.length === 0) {
              // No more items in panel, exit panel mode
              this._exitPanelMode();
              return; // Don't call _loadNext, _exitPanelMode handles it
            } else {
              // Load next panel item (or wrap to first if we were at end)
              const nextIndex = panelIndex < this._panelQueue.length ? panelIndex : 0;
              await this._loadPanelItem(nextIndex);
              return; // Don't call _loadNext, stay in panel
            }
          } else if (panelIndex < this._panelQueueIndex) {
            // Edited an earlier item, adjust current index
            this._panelQueueIndex--;
            this.requestUpdate();
            return; // Don't advance, stay on current
          } else {
            // Edited a later item, just update display
            this.requestUpdate();
            return; // Don't advance, stay on current
          }
        }
      }
      
      // V4 CODE: Automatically advance to next media (line 6030-6032) (only if not in panel mode)
      await this._loadNext();
      
    } catch (error) {
      console.error('Failed to mark for edit:', error);
      alert('Failed to mark for edit: ' + error.message);
    }
  }
  
  // V5.5: Burst Review Mode Helper Methods (At This Moment feature)
  
  /**
   * Enter burst review mode - query service and display side panel
   */
  async _enterBurstMode(mediaPathSnapshot) {
    if (!mediaPathSnapshot || !MediaProvider.isMediaIndexActive(this.config)) {
      console.warn('Cannot enter burst mode: no current media or media_index inactive');
      return;
    }
    
    // Show loading state
    this._panelLoading = true;
    this._burstLoading = true; // DEPRECATED: For compatibility
    this.requestUpdate();
    
    try {
      // Save main queue state
      this._mainQueue = [...this.navigationQueue];
      this._mainQueueIndex = this.navigationIndex;
      
      // Save previous panel mode to restore after burst closes
      this._previousPanelMode = this._panelMode; // Could be 'queue' or null
      
      // Call media_index.get_related_files service with burst mode
      const wsCall = {
        type: 'call_service',
        domain: 'media_index',
        service: 'get_related_files',
        service_data: {
          mode: 'burst',
          media_source_uri: mediaPathSnapshot, // Use SNAPSHOT not current state
          time_window_seconds: 15, // ±15 seconds for tighter burst grouping
          prefer_same_location: true,
          location_tolerance_meters: 20, // ~20m walking distance in 30 seconds
          sort_order: 'time_asc'
        },
        return_response: true
      };
      
      // Target specific entity if configured
      if (this.config.media_index?.entity_id) {
        wsCall.target = { entity_id: this.config.media_index.entity_id };
      }
      
      const response = await this.hass.callWS(wsCall);
      
      console.warn('🎥 Burst photos response:', response);
      console.warn('🎥 First item:', response.response?.items?.[0]);
      
      // Store panel queue - items already have media_source_uri from backend
      const rawItems = response.response?.items || [];
      this._panelQueue = rawItems;
      this._panelQueueIndex = 0; // Start with first photo in burst
      this._panelMode = 'burst';
      this._panelOpen = true;
      
      // Store burst-specific state
      this._burstReferencePhoto = {
        path: this._currentMediaPath,
        metadata: { ...this._currentMetadata }
      };
      this._burstAllFiles = [...this._panelQueue]; // Track for metadata update
      
      // Initialize favorites from existing metadata
      this._burstFavoritedFiles = this._panelQueue
        .filter(item => item.is_favorited || item.rating >= 4)
        .map(item => item.media_source_uri || item.path);
      
      console.warn(`📸 Burst panel loaded: ${this._panelQueue.length} files, ${this._burstFavoritedFiles.length} pre-favorited`);
      
      // Deprecated state (for compatibility)
      this._burstPhotos = this._panelQueue;
      this._burstCurrentIndex = this._panelQueueIndex;
      this._burstMode = true;
      
      // Initialize paging for burst panel
      this._panelPageStartIndex = 0;
      
      // Load first burst photo
      if (this._panelQueue.length > 0) {
        await this._loadPanelItem(0);
      }
      
      // Pause auto-advance while in burst mode
      if (!this._isPaused) {
        this._setPauseState(true);
      }
      
      console.warn(`✅ Entered burst mode with ${this._panelQueue.length} photos`);
      
    } catch (error) {
      console.error('Failed to enter burst mode:', error);
      alert('Failed to load burst photos: ' + error.message);
    } finally {
      this._panelLoading = false;
      this._burstLoading = false;
      this.requestUpdate();
    }
  }

  async _enterRelatedMode(metadataSnapshot, mediaPathSnapshot) {
    if (!mediaPathSnapshot || !MediaProvider.isMediaIndexActive(this.config)) {
      console.warn('Cannot enter related photos mode: no current media or media_index inactive');
      return;
    }
    
    // Show loading state
    this._panelLoading = true;
    this._relatedLoading = true;
    this.requestUpdate();
    
    try {
      // Save main queue state
      this._mainQueue = [...this.navigationQueue];
      this._mainQueueIndex = this.navigationIndex;
      
      // Save previous panel mode to restore after related closes
      this._previousPanelMode = this._panelMode;
      
      // Extract date from SNAPSHOT metadata (not current, which may have changed)
      const currentDate = metadataSnapshot?.date_taken || metadataSnapshot?.created_time;
      if (!currentDate) {
        throw new Error('No date available for current photo');
      }
      
      // Format as YYYY-MM-DD for service call (handle string, Date object, or Unix timestamp)
      let dateStr;
      if (typeof currentDate === 'number') {
        // Unix timestamp - convert to Date first
        const dateObj = new Date(currentDate * 1000); // Convert seconds to milliseconds
        dateStr = dateObj.toISOString().split('T')[0];
      } else if (typeof currentDate === 'string') {
        dateStr = currentDate.split('T')[0]; // Get just the date part
      } else if (currentDate instanceof Date) {
        dateStr = currentDate.toISOString().split('T')[0];
      } else {
        dateStr = String(currentDate).split('T')[0];
      }
      
      console.warn(`📅 Using date: ${dateStr} from metadata (original: ${currentDate})`);
      
      // Call media_index.get_random_items with date filtering
      const wsCall = {
        type: 'call_service',
        domain: 'media_index',
        service: 'get_random_items',
        service_data: {
          count: 100, // Get up to 100 photos from this day
          date_from: dateStr,
          date_to: dateStr
        },
        return_response: true
      };
      
      // Target specific entity if configured
      if (this.config.media_index?.entity_id) {
        wsCall.target = { entity_id: this.config.media_index.entity_id };
      }
      
      const response = await this.hass.callWS(wsCall);
      
      console.warn('📅 Related photos response:', response);
      console.warn('📅 First item:', response.response?.items?.[0]);
      
      // Store panel queue and sort by time
      const rawItems = response.response?.items || [];
      
      // Sort by date_taken or created_time (chronological order)
      const sortedItems = rawItems.sort((a, b) => {
        const timeA = String(a.date_taken || a.created_time || '');
        const timeB = String(b.date_taken || b.created_time || '');
        return timeA.localeCompare(timeB);
      });
      
      this._panelQueue = sortedItems;
      this._panelQueueIndex = 0;
      this._panelMode = 'related';
      this._panelOpen = true;
      
      console.warn(`📸 Related photos panel loaded: ${this._panelQueue.length} files`);
      
      // Initialize paging for related panel
      this._panelPageStartIndex = 0;
      
      // Load first related photo
      if (this._panelQueue.length > 0) {
        await this._loadPanelItem(0);
      }
      
      // Pause auto-advance while in related mode
      if (!this._isPaused) {
        this._setPauseState(true);
      }
      
      console.warn(`✅ Entered related photos mode with ${this._panelQueue.length} photos`);
      
    } catch (error) {
      console.error('Failed to enter related photos mode:', error);
      alert('Failed to load related photos: ' + error.message);
    } finally {
      this._panelLoading = false;
      this._relatedLoading = false;
      this.requestUpdate();
    }
  }

  async _enterQueuePreviewMode() {
    if (!this.navigationQueue || this.navigationQueue.length <= 1) {
      console.warn('Cannot enter queue preview: insufficient items in queue');
      return;
    }

    // Show loading state
    this._panelLoading = true;
    this.requestUpdate();

    try {
      // Queue preview doesn't need to save/restore queue - it reads directly from navigationQueue
      // No need for _panelQueue - we'll reference navigationQueue directly
      
      this._panelMode = 'queue';
      this._panelOpen = true;
      
      // Initialize paging for queue preview
      this._panelPageStartIndex = this.navigationIndex;
      
      // Load current item to show in panel
      const currentItem = this.navigationQueue[this.navigationIndex];
      if (currentItem) {
        // Current item is already loaded, just open panel
        console.warn(`📋 Queue preview opened: ${this.navigationQueue.length} items, current position ${this.navigationIndex + 1}`);
      }
      
    } catch (error) {
      console.error('Failed to enter queue preview mode:', error);
      alert('Failed to open queue preview: ' + error.message);
    } finally {
      this._panelLoading = false;
      this.requestUpdate();
    }
  }
  
  _exitRelatedMode() {
    console.warn('🚪 Exiting related photos mode');
    this._exitPanelMode();
  }

  /**
   * Enter "On This Day" mode - show photos from today's date across all years
   */
  async _enterOnThisDayMode() {
    if (!MediaProvider.isMediaIndexActive(this.config)) {
      console.warn('Cannot enter On This Day mode: media_index inactive');
      return;
    }
    
    // Show loading state
    this._panelLoading = true;
    this._onThisDayLoading = true;
    this.requestUpdate();
    
    try {
      // Save main queue state
      this._mainQueue = [...this.navigationQueue];
      this._mainQueueIndex = this.navigationIndex;
      
      // Save previous panel mode to restore after closing
      this._previousPanelMode = this._panelMode;
      
      // Get today's month and day
      const today = new Date();
      const month = String(today.getMonth() + 1); // 1-12
      const day = String(today.getDate()); // 1-31
      
      // Use current window setting (default 0 = exact match)
      const windowDays = this._onThisDayWindowDays || 0;
      
      console.warn(`📅 Querying On This Day: month=${month}, day=${day}, window=±${windowDays} days`);
      
      // Call media_index.get_random_items with anniversary parameters
      const wsCall = {
        type: 'call_service',
        domain: 'media_index',
        service: 'get_random_items',
        service_data: {
          count: 100, // Get up to 100 photos from this day across years
          anniversary_month: month,
          anniversary_day: day,
          anniversary_window_days: windowDays
        },
        return_response: true
      };
      
      // Target specific entity if configured
      if (this.config.media_index?.entity_id) {
        wsCall.target = { entity_id: this.config.media_index.entity_id };
      }
      
      const response = await this.hass.callWS(wsCall);
      
      console.warn('📅 On This Day response:', response);
      
      const items = response.response?.items || [];
      
      // Sort results chronologically by year (oldest to newest)
      items.sort((a, b) => {
        const timeA = a.date_taken || a.created_time;
        const timeB = b.date_taken || b.created_time;
        return String(timeA).localeCompare(String(timeB));
      });
      
      console.warn(`📅 Found ${items.length} photos from ${month}/${day} across years (window: ±${windowDays})`);
      
      // Enter panel mode (even if 0 results - user can adjust window)
      this._panelMode = 'on_this_day';
      this._panelOpen = true;
      this._panelQueue = items;
      this._panelQueueIndex = 0;
      this._panelPageStartIndex = 0; // Start at beginning
      this._panelLoading = false;
      this._onThisDayLoading = false;
      
      this.requestUpdate();
      
    } catch (error) {
      console.error('Failed to enter On This Day mode:', error);
      this._panelLoading = false;
      this._onThisDayLoading = false;
      this.requestUpdate();
    }
  }

  /**
   * Exit On This Day mode
   */
  _exitOnThisDayMode() {
    console.warn('🚪 Exiting On This Day mode');
    this._exitPanelMode();
  }

  /**
   * Exit panel mode - restore main queue and handle burst metadata updates
   */
  async _exitPanelMode() {
    console.warn(`🚪 Exiting panel mode: ${this._panelMode}, burstAllFiles: ${this._burstAllFiles?.length || 0}`);
    
    try {
      // Handle burst-specific exit actions - always save metadata to record burst_count
      if (this._panelMode === 'burst' && this._burstAllFiles && this._burstAllFiles.length > 0) {
        console.warn(`💾 Writing burst metadata to ${this._burstAllFiles.length} files (${this._burstFavoritedFiles?.length || 0} favorited)`);
        
        // Call update_burst_metadata service
        try {
          const wsCall = {
            type: 'call_service',
            domain: 'media_index',
            service: 'update_burst_metadata',
            service_data: {
              burst_files: this._burstAllFiles.map(item => item.media_source_uri || item.path),
              favorited_files: this._burstFavoritedFiles  // Already URIs from _handleFavoriteClick
            },
            return_response: true
          };
          
          if (this.config.media_index?.entity_id) {
            wsCall.target = { entity_id: this.config.media_index.entity_id };
          }
          
          const response = await this.hass.callWS(wsCall);
          console.warn('✅ Burst metadata saved:', `${response.response.files_updated} files, ${response.response.favorites_count} favorited`);
        } catch (metadataError) {
          console.error('Failed to update burst metadata:', metadataError);
          // Don't block exit on metadata failure
        }
      }
      
      // Restore main queue state
      if (this._mainQueue && this._mainQueue.length > 0) {
        this.navigationQueue = [...this._mainQueue];
        this.navigationIndex = this._mainQueueIndex;
        
        // Restore the media item we were on before entering panel
        const restoredItem = this.navigationQueue[this.navigationIndex];
        if (restoredItem) {
          // Properly restore display state (same as _loadNext)
          this.currentMedia = restoredItem;
          this._currentMediaPath = restoredItem.media_content_id;
          this._currentMetadata = restoredItem.metadata || null;
          
          // Clear caches
          this._fullMetadata = null;
          this._folderDisplayCache = null;
          
          // Resolve media URL to update display
          await this._resolveMediaUrl();
          
          console.warn(`↩️ Restored main queue position ${this.navigationIndex + 1}/${this.navigationQueue.length}`);
        }
      }
      
      // Clear panel state (but might restore queue panel below)
      const previousPanelMode = this._previousPanelMode;
      this._panelOpen = false;
      this._panelMode = null;
      this._panelQueue = [];
      this._panelQueueIndex = 0;
      this._panelLoading = false;
      
      // Clear burst-specific state
      this._burstReferencePhoto = null;
      this._burstAllFiles = [];
      this._burstFavoritedFiles = [];
      
      // Clear deprecated state
      this._burstMode = false;
      this._burstPhotos = [];
      this._burstCurrentIndex = 0;
      
      // Clear saved main queue
      this._mainQueue = [];
      this._mainQueueIndex = 0;
      this._previousPanelMode = null;
      
      // Restore previous panel mode if we were in queue preview before burst
      if (previousPanelMode === 'queue') {
        this._panelMode = 'queue';
        this._panelOpen = true;
        console.warn('↩️ Restored queue preview panel after burst review');
      }
      
      // Resume auto-advance if it was paused for panel mode (but not if we restored queue panel)
      if (this._isPaused && this._panelMode !== 'queue') {
        this._setPauseState(false);
      }
      
      this.requestUpdate();
      console.warn('✅ Panel mode exited, main queue restored');
      
    } catch (error) {
      console.error('Error exiting panel mode:', error);
      // Force cleanup on error
      this._panelOpen = false;
      this._panelMode = null;
      this.requestUpdate();
    }
  }
  
  /**
   * V5.6: Check if file path/URL is a video
   */
  _isVideoFile(path) {
    if (!path) return false;
    return MediaUtils.detectFileType(path) === 'video';
  }
  
  /**
   * V5.6: Check if item is a video file
   */
  _isVideoItem(item) {
    if (!item) return false;
    const path = item.media_content_id || item.path || '';
    return this._isVideoFile(path);
  }
  
  /**
   * V5.6: Check if video thumbnail is loaded
   */
  _isVideoThumbnailLoaded(item) {
    const cacheKey = item.media_content_id || item.path;
    return this._videoThumbnailCache.has(cacheKey);
  }
  
  /**
   * V5.6: Handle video thumbnail loaded event
   */
  _handleVideoThumbnailLoaded(e, item) {
    const videoElement = e.target;
    const cacheKey = item.media_content_id || item.path;
    
    // Mark as loaded in cache (video element stays rendered)
    this._videoThumbnailCache.set(cacheKey, true);
    
    // Mark as loaded for CSS styling
    videoElement.dataset.loaded = 'true';
  }
  
  /**
   * Page through queue preview thumbnails
   * @param {string} direction - 'prev' or 'next'
   */
  _pageQueueThumbnails(direction) {
    // Works for queue, burst, and related modes
    if (!['queue', 'burst', 'related'].includes(this._panelMode)) return;

    const oldIndex = this._panelPageStartIndex || 0;
    const items = this._panelMode === 'queue' ? this.navigationQueue : this._panelQueue;
    const totalLength = items?.length || 0;

    // V5.6: Use same calculation as _renderThumbnailStrip for consistency
    const maxDisplay = this._calculateOptimalThumbnailCount(items);

    if (direction === 'prev') {
      this._panelPageStartIndex = Math.max(0, this._panelPageStartIndex - maxDisplay);
    } else if (direction === 'next') {
      const maxStartIndex = Math.max(0, totalLength - maxDisplay);
      const newIndex = this._panelPageStartIndex + maxDisplay;
      this._panelPageStartIndex = Math.min(maxStartIndex, newIndex);
    }

    // Mark that user manually paged - don't auto-adjust until they navigate
    this._manualPageChange = true;
    
    this.requestUpdate();
  }
  
  /**
   * DEPRECATED: Use _exitPanelMode() instead
   * Exit burst review mode - restore original state
   */
  _exitBurstMode() {
    return this._exitPanelMode();
  }
  
  /**
   * Select a photo from burst panel - swap to main display
   * @param {number} index - Index in _burstPhotos array
   */
  async _selectBurstPhoto(index) {
    if (!this._burstMode || !this._burstPhotos || index < 0 || index >= this._burstPhotos.length) {
      console.warn(`Invalid burst photo selection: index=${index}, photos=${this._burstPhotos?.length}`);
      return;
    }
    
    const selectedPhoto = this._burstPhotos[index];
    console.warn(`📸 Selected burst photo ${index + 1}/${this._burstPhotos.length}: ${selectedPhoto.path}`);
    
    // Update current media to selected photo
    this._currentMediaPath = selectedPhoto.path;
    this._burstCurrentIndex = index;
    
    // Fetch metadata for selected photo (may not be in cache)
    try {
      const metadata = await this._fetchMetadata(selectedPhoto.path);
      this._currentMetadata = metadata;
    } catch (error) {
      console.error('Failed to fetch metadata for burst photo:', error);
      // Use basic metadata from burst response
      this._currentMetadata = {
        date_taken: selectedPhoto.date_taken,
        latitude: selectedPhoto.latitude,
        longitude: selectedPhoto.longitude,
        is_favorited: selectedPhoto.is_favorited
      };
    }
    
    this.requestUpdate();
  }
  
  // GALLERY-CARD PATTERN: Modal overlay for image viewing (lines 238-268, 908-961)
  // V4 CODE REUSE: Based on gallery-card's proven modal implementation
  // Direct fullscreen on image click (simplified UX)
  // V4: Tap Action Handlers
  _hasAnyAction() {
    return this.config.tap_action || this.config.double_tap_action || this.config.hold_action;
  }
  
  _handleTap(e) {
    // Check if tap is in center 50% of card (not on nav zones)
    const rect = e.currentTarget.getBoundingClientRect();
    const x = e.clientX - rect.left;
    const width = rect.width;
    const leftEdge = width * 0.25;
    const rightEdge = width * 0.75;
    
    const isCenterTap = x > leftEdge && x < rightEdge;
    
    // Tap detection for center vs edges
    
    // Center tap ALWAYS toggles button visibility (takes priority over configured actions)
    if (isCenterTap) {
      // Center tap toggles explicit action buttons
      this._toggleActionButtons();
      e.preventDefault();
      e.stopPropagation();
      return;
    }
    
    // Otherwise handle configured tap action
    if (!this.config.tap_action) return;
    
    // Prevent default to avoid navigation zone clicks
    e.preventDefault();
    e.stopPropagation();
    
    // Wait 250ms to see if this is a double-tap
    if (this._tapTimeout) {
      clearTimeout(this._tapTimeout);
    }
    
    this._tapTimeout = setTimeout(() => {
      this._performAction(this.config.tap_action);
      this._tapTimeout = null;
    }, 250);
  }
  
  _toggleActionButtons() {
    // Toggle explicit action buttons visibility
    
    if (this._showButtonsExplicitly) {
      // Already showing - hide them
      // Hide explicit buttons if currently showing
      this._showButtonsExplicitly = false;
      
      // Clear timer
      if (this._hideButtonsTimer) {
        clearTimeout(this._hideButtonsTimer);
        this._hideButtonsTimer = null;
      }
    } else {
      // Not showing - show them and start timer
      // Show explicit buttons and start timer
      this._showButtonsExplicitly = true;
      
      // Start/restart 3s hide timer
      this._startActionButtonsHideTimer();
    }
    
    this.requestUpdate();
  }
  
  _startActionButtonsHideTimer() {
    // Start/restart 3s hide timer
    
    // Clear existing timer
    if (this._hideButtonsTimer) {
      clearTimeout(this._hideButtonsTimer);
    }
    
    // Start fresh 3s timer
    this._hideButtonsTimer = setTimeout(() => {
      // Timer expired - hide explicit buttons
      this._showButtonsExplicitly = false;
      this._hideButtonsTimer = null;
      this.requestUpdate();
    }, 3000);
  }
  
  _handleDoubleTap(e) {
    if (!this.config.double_tap_action) return;
    
    // Prevent default and stop single tap
    e.preventDefault();
    e.stopPropagation();
    
    if (this._tapTimeout) {
      clearTimeout(this._tapTimeout);
      this._tapTimeout = null;
    }
    
    this._performAction(this.config.double_tap_action);
  }
  
  _handlePointerDown(e) {
    if (!this.config.hold_action) return;
    
    // Start hold timer (500ms like standard HA cards)
    this._holdTimeout = setTimeout(() => {
      this._performAction(this.config.hold_action);
      this._holdTriggered = true;
    }, 500);
    
    this._holdTriggered = false;
  }
  
  _handlePointerUp(e) {
    if (this._holdTimeout) {
      clearTimeout(this._holdTimeout);
      this._holdTimeout = null;
    }
  }
  
  _handlePointerCancel(e) {
    if (this._holdTimeout) {
      clearTimeout(this._holdTimeout);
      this._holdTimeout = null;
    }
  }

  // V4 CODE: Kiosk mode methods (line 5423-5492)
  _isKioskModeConfigured() {
    return !!(this.config.kiosk_mode_entity && this.config.kiosk_mode_entity.trim());
  }

  _shouldHandleKioskExit(actionType) {
    if (!this._isKioskModeConfigured()) return false;
    
    const exitAction = this.config.kiosk_mode_exit_action || 'tap';
    if (exitAction !== actionType) return false;
    
    // Only handle kiosk exit if no other action is configured for this interaction
    // This prevents conflicts with existing tap/hold/double-tap actions
    if (actionType === 'tap' && this.config.tap_action) return false;
    if (actionType === 'hold' && this.config.hold_action) return false;
    if (actionType === 'double_tap' && this.config.double_tap_action) return false;
    
    return true;
  }

  async _handleKioskExit() {
    if (!this._isKioskModeConfigured()) return false;
    
    const entity = this.config.kiosk_mode_entity.trim();
    
    try {
      // Toggle the boolean to exit kiosk mode
      await this.hass.callService('input_boolean', 'toggle', {
        entity_id: entity
      });
      
      // Show toast notification
      this._showToast('Exiting full-screen mode...');
      
      this._log('🖼️ Kiosk mode exit triggered, toggled:', entity);
      return true;
    } catch (error) {
      console.warn('Failed to toggle kiosk mode entity:', entity, error);
      return false;
    }
  }

  _showToast(message) {
    // V4 CODE: Simple toast notification (line 5470-5492)
    const toast = document.createElement('div');
    toast.textContent = message;
    toast.style.cssText = `
      position: fixed;
      top: 50%;
      left: 50%;
      transform: translate(-50%, -50%);
      background: rgba(0, 0, 0, 0.8);
      color: white;
      padding: 16px 24px;
      border-radius: 8px;
      font-size: 14px;
      z-index: 10000;
      pointer-events: none;
    `;
    
    document.body.appendChild(toast);
    
    setTimeout(() => {
      toast.remove();
    }, 2000);
  }

  // NEW: Auto-enable kiosk mode monitoring
  async _setupKioskModeMonitoring() {
    if (!this._isKioskModeConfigured()) return;
    
    const entity = this.config.kiosk_mode_entity.trim();
    
    // Check if entity is off and auto-enable it
    if (this.hass?.states?.[entity]?.state === 'off') {
      try {
        await this.hass.callService('input_boolean', 'turn_on', {
          entity_id: entity
        });
        this._log('🖼️ Auto-enabled kiosk mode entity:', entity);
      } catch (error) {
        console.warn('Failed to auto-enable kiosk mode entity:', entity, error);
      }
    }
    
    // Set up state monitoring to track entity changes
    // This allows the card to react when kiosk mode is manually toggled
    this._log('🖼️ Setting up kiosk mode state listener for entity:', entity);
    this._kioskStateSubscription = this.hass.connection.subscribeEvents(
      (event) => {
        if (event.data.entity_id === entity) {
          const newState = event.data.new_state.state;
          this._log('🖼️ Kiosk mode entity state changed:', newState);
          // V5.6: Invalidate header cache - kiosk mode changes header visibility
          this._cachedHeaderElement = null;
          this._cachedHeaderSelector = null;
          // Delay viewport height recalculation to allow header transition to complete
          setTimeout(() => {
            this._log('🖼️ Triggering viewport height recalculation after kiosk toggle to:', newState);
            this._updateAvailableHeight();
          }, 300);
          this.requestUpdate(); // Re-render to show/hide kiosk indicator
        }
      },
      'state_changed'
    );
    this._log('🖼️ Kiosk mode state listener subscribed');
  }

  _cleanupKioskModeMonitoring() {
    if (this._kioskStateSubscription && typeof this._kioskStateSubscription === 'function') {
      this._kioskStateSubscription();
      this._kioskStateSubscription = null;
    }
  }
  
  async _performAction(action) {
    if (!action) return;
    
    // Handle confirmation if specified
    if (action.confirmation_message) {
      const confirmed = await this._showConfirmationDialog(action.confirmation_message);
      if (!confirmed) return;
    }
    
    switch (action.action) {
      case 'zoom':
        this._performZoomAction();
        break;
      case 'toggle-kiosk':
        this._performToggleKiosk();
        break;
      case 'more-info':
        this._showMoreInfo(action);
        break;
      case 'toggle':
        await this._performToggle(action);
        break;
      case 'call-service':
      case 'perform-action':
        await this._performServiceCall(action);
        break;
      case 'navigate':
        this._performNavigation(action);
        break;
      case 'url':
        this._performUrlOpen(action);
        break;
      case 'assist':
        this._performAssist(action);
        break;
      case 'none':
        break;
      default:
        console.warn('Unknown action:', action.action);
    }
  }
  
  _showMoreInfo(action) {
    const entityId = action.entity || action.target?.entity_id;
    if (!entityId) {
      console.warn('No entity specified for more-info action');
      return;
    }
    
    const event = new Event('hass-more-info', {
      bubbles: true,
      composed: true,
    });
    event.detail = { entityId };
    this.dispatchEvent(event);
  }
  
  async _performToggle(action) {
    const entityId = action.entity || action.target?.entity_id;
    if (!entityId) {
      console.warn('No entity specified for toggle action');
      return;
    }
    
    try {
      await this.hass.callService('homeassistant', 'toggle', {
        entity_id: entityId
      });
    } catch (error) {
      console.error('Failed to toggle entity:', error);
    }
  }
  
  async _performServiceCall(action) {
    if (!action.service && !action.perform_action) {
      console.warn('No service specified for call-service action');
      return;
    }
    
    // Parse service
    const service = action.service || action.perform_action;
    const [domain, serviceAction] = service.split('.');
    if (!domain || !serviceAction) {
      console.warn('Invalid service format:', service);
      return;
    }
    
    // Prepare service data with template variable support
    let serviceData = action.service_data || action.data || {};
    
    // Process templates: replace {{media_path}} with current media path
    serviceData = this._processServiceDataTemplates(serviceData);
    
    // Add target if specified
    if (action.target) {
      Object.assign(serviceData, action.target);
    }
    
    try {
      await this.hass.callService(domain, serviceAction, serviceData);
    } catch (error) {
      console.error('Failed to call service:', error);
    }
  }

  _processServiceDataTemplates(data) {
    // Deep clone to avoid mutating original config
    const processed = JSON.parse(JSON.stringify(data));
    
    // Get current media path
    const mediaPath = this.currentMedia?.media_content_id || 
                      this.currentMedia?.title || 
                      this._currentMediaPath || 
                      this.mediaUrl || '';
    
    // Recursively process all string values
    const processValue = (obj) => {
      if (typeof obj === 'string') {
        return obj.replace(/\{\{media_path\}\}/g, mediaPath);
      } else if (Array.isArray(obj)) {
        return obj.map(processValue);
      } else if (obj && typeof obj === 'object') {
        const result = {};
        for (const [key, value] of Object.entries(obj)) {
          result[key] = processValue(value);
        }
        return result;
      }
      return obj;
    };
    
    return processValue(processed);
  }
  
  _performNavigation(action) {
    if (!action.navigation_path) {
      console.warn('No navigation_path specified for navigate action');
      return;
    }
    
    window.history.pushState(null, '', action.navigation_path);
    const event = new Event('location-changed', {
      bubbles: true,
      composed: true,
    });
    event.detail = { replace: false };
    this.dispatchEvent(event);
  }
  
  _performUrlOpen(action) {
    if (!action.url_path) {
      console.warn('No url_path specified for url action');
      return;
    }
    
    window.open(action.url_path, '_blank');
  }
  
  _performAssist(action) {
    alert('Voice assistant is not supported in custom cards. Please use the Home Assistant mobile app or a voice assistant device.');
  }

  _performZoomAction() {
    // Only zoom images
    if (this.currentMedia?.media_content_type !== 'image') return;

    const img = this.shadowRoot.querySelector('.media-container img');
    if (!img) return;

    // Toggle zoom state
    if (this._isImageZoomed) {
      this._resetZoom(img);
      return;
    }

    // Zoom to center with configured level (default 2.5)
    const level = Math.max(1.5, Math.min(5.0, this.config.zoom_level || 2.5));
    this._zoomToPoint(img, 50, 50, level);
  }

  _performToggleKiosk() {
    if (!this.config.kiosk_mode_entity || !this._hass) return;

    // Toggle the kiosk entity
    this._hass.callService('input_boolean', 'toggle', {
      entity_id: this.config.kiosk_mode_entity
    });
  }

  // V5: Confirmation dialog with template support
  async _showConfirmationDialog(messageTemplate) {
    return new Promise((resolve) => {
      // Process template to replace variables
      const message = this._processConfirmationTemplate(messageTemplate);
      
      // Create dialog state
      this._confirmationDialogResolve = resolve;
      this._confirmationDialogMessage = message;
      
      // Trigger re-render to show dialog
      this.requestUpdate();
    });
  }

  _processConfirmationTemplate(template) {
    if (!template || typeof template !== 'string') return 'Are you sure?';
    
    // Get metadata from current media
    const metadata = this.currentMedia?.metadata || this._currentMetadata || {};
    const mediaPath = this.currentMedia?.media_content_id || this._currentMediaPath || '';
    
    // Extract components from path
    const pathParts = mediaPath.split('/');
    const filename = pathParts[pathParts.length - 1] || '';
    const filenameWithoutExt = filename.replace(/\.[^/.]+$/, '');
    
    // Build folder path (everything except filename)
    const folderPath = pathParts.slice(0, -1).join('/');
    const folderName = pathParts.length > 1 ? pathParts[pathParts.length - 2] : '';
    
    // Get date with fallback priority: date_taken (EXIF) -> date (filesystem)
    let dateStr = '';
    if (metadata.date_taken) {
      const date = typeof metadata.date_taken === 'number'
        ? new Date(metadata.date_taken * 1000)
        : new Date(metadata.date_taken.replace(/^(\d{4}):(\d{2}):(\d{2})/, '$1-$2-$3'));
      
      if (!isNaN(date.getTime())) {
        dateStr = date.toLocaleDateString();
      }
    } else if (metadata.date) {
      dateStr = metadata.date.toLocaleDateString ? metadata.date.toLocaleDateString() : String(metadata.date);
    }
    
    // Get date_time (date + time)
    let dateTimeStr = '';
    if (metadata.date_taken) {
      const date = typeof metadata.date_taken === 'number'
        ? new Date(metadata.date_taken * 1000)
        : new Date(metadata.date_taken.replace(/^(\d{4}):(\d{2}):(\d{2})/, '$1-$2-$3'));
      
      if (!isNaN(date.getTime())) {
        dateTimeStr = date.toLocaleString();
      }
    }
    
    // Get location string
    let locationStr = '';
    if (metadata.location) {
      // Handle location as object {city, state, country}
      if (typeof metadata.location === 'object') {
        const parts = [];
        if (metadata.location.city) parts.push(metadata.location.city);
        if (metadata.location.state) parts.push(metadata.location.state);
        if (metadata.location.country) parts.push(metadata.location.country);
        locationStr = parts.join(', ');
      } else {
        locationStr = String(metadata.location);
      }
    }
    
    // Get city, state, country separately
    const city = metadata.location?.city || '';
    const state = metadata.location?.state || '';
    const country = metadata.location?.country || '';
    
    // Replace all templates
    let processed = template;
    processed = processed.replace(/\{\{filename\}\}/g, filenameWithoutExt);
    processed = processed.replace(/\{\{filename_ext\}\}/g, filename);
    processed = processed.replace(/\{\{folder\}\}/g, folderName);
    processed = processed.replace(/\{\{folder_path\}\}/g, folderPath);
    processed = processed.replace(/\{\{media_path\}\}/g, mediaPath);
    processed = processed.replace(/\{\{date\}\}/g, dateStr);
    processed = processed.replace(/\{\{date_time\}\}/g, dateTimeStr);
    processed = processed.replace(/\{\{location\}\}/g, locationStr);
    processed = processed.replace(/\{\{city\}\}/g, city);
    processed = processed.replace(/\{\{state\}\}/g, state);
    processed = processed.replace(/\{\{country\}\}/g, country);
    
    return processed;
  }

  _handleConfirmationConfirm() {
    if (this._confirmationDialogResolve) {
      this._confirmationDialogResolve(true);
      this._confirmationDialogResolve = null;
      this._confirmationDialogMessage = null;
      this.requestUpdate();
    }
  }

  _handleConfirmationCancel() {
    if (this._confirmationDialogResolve) {
      this._confirmationDialogResolve(false);
      this._confirmationDialogResolve = null;
      this._confirmationDialogMessage = null;
      this.requestUpdate();
    }
  }

  static styles = css`
    :host {
      display: block;
      /* Smart-scale mode max-height - leaves ~20vh buffer for metadata visibility */
      --smart-scale-max-height: 80vh;
    }
    .card {
      position: relative;
      overflow: hidden;
      background: var(--card-background-color);
      border-radius: var(--ha-card-border-radius);
    }
    .media-container {
      position: relative;
      width: 100%;
      background: var(--primary-background-color);
      /* Enable container-based sizing for child elements (cqi/cqw units) */
      container-type: inline-size;
      /* V5.6: Enable flex centering by default for all modes */
      display: flex;
      align-items: center;
      justify-content: center;
    }
    
    /* V5.6: Crossfade layers - both images stacked on top of each other */
    .media-container .image-layer {
      position: absolute;
      top: 50%;
      left: 50%;
      transform: translate(-50%, -50%);
      max-width: 100%;
      max-height: 100%;
      object-fit: contain;
      transition: opacity var(--transition-duration, 300ms) ease-in-out;
    }
    
    .media-container .image-layer.active {
      opacity: 1;
      z-index: 2;
    }
    
    .media-container .image-layer.inactive {
      opacity: 0;
      z-index: 1;
    }
    
    /* V4 Smart aspect ratio handling - base rules for default mode only */
    :host(:not([data-aspect-mode])) img,
    :host(:not([data-aspect-mode])) video {
      max-width: 100%;
      height: auto;
      margin: auto;
    }
    
    :host([data-aspect-mode="viewport-fit"]) img {
      max-height: var(--available-viewport-height, 100vh);
      max-width: 100vw;
      width: auto;
      height: auto;
      object-fit: contain;
      /* Explicit alignment for flex child */
      align-self: center;
    }
    
    :host([data-aspect-mode="viewport-fit"]) .card {
      height: var(--available-viewport-height, 100vh); /* Dynamic height accounts for HA header */
    }
    
    :host([data-aspect-mode="viewport-fit"]) .media-container {
      height: var(--available-viewport-height, 100vh);
      /* Use CSS Grid for reliable centering */
      display: grid !important;
      place-items: center;
      /* Override flex from base rules */
      flex: 0 0 auto;
      /* Constrain children to viewport */
      max-width: 100vw;
      max-height: var(--available-viewport-height, 100vh);
      overflow: hidden;
    }
    
    /* Ensure main-content fills viewport in viewport-fit mode */
    :host([data-aspect-mode="viewport-fit"]) .main-content {
      height: var(--available-viewport-height, 100vh);
    }
    
    /* When panel is open, viewport-fit still uses dynamic viewport height */
    :host([data-aspect-mode="viewport-fit"]) .card.panel-open .media-container {
      height: var(--available-viewport-height, 100vh);
      max-height: var(--available-viewport-height, 100vh);
      /* Use grid centering even with panel open */
      display: grid !important;
      place-items: center;
      flex: 1;
      justify-content: center;
    }
    
    /* Viewport-fill: Fill entire viewport with media */
    :host([data-aspect-mode="viewport-fill"]) .card {
      height: var(--available-viewport-height, 100vh);
    }
    
    :host([data-aspect-mode="viewport-fill"]) .main-content {
      height: 100%;
    }
    
    :host([data-aspect-mode="viewport-fill"]) .media-container {
      height: 100%;
      width: 100%;
      display: flex !important;
      align-items: center;
      justify-content: center;
      overflow: hidden;
    }
    
    :host([data-aspect-mode="viewport-fill"]) img {
      width: 100%;
      height: 100%;
      object-fit: cover;
      object-position: center center;
    }
    
    :host([data-aspect-mode="viewport-fill"]) .main-content video {
      width: 100% !important;
      height: 100% !important;
      max-width: none !important;
      max-height: none !important;
      object-fit: cover !important;
      object-position: center center;
    }
    
    :host([data-aspect-mode="smart-scale"]) .media-container {
      display: grid !important;
      place-items: center;
      /* Dynamic height for centering without scrolling. Fallback 50vh ensures minimum vertical centering space 
         when dynamic height unavailable (e.g., during initial render). 50vh chosen as safe minimum that leaves 
         room for metadata overlay while preventing content from being pushed off-screen. */
      min-height: var(--available-viewport-height, 50vh);
    }
    
    /* Smart-scale with panel open should use min-height like panel-closed for centering */
    :host([data-aspect-mode="smart-scale"]) .card.panel-open .media-container {
      /* Same fallback value as panel-closed for consistent behavior */
      min-height: var(--available-viewport-height, 50vh);
      height: auto; /* Allow container to size to content */
      display: grid !important;
      place-items: center;
    }
    
    :host([data-aspect-mode="smart-scale"]) .card.panel-open img {
      max-height: var(--smart-scale-max-height); /* Match centering behavior with panel-closed */
      max-width: 100%;
      width: auto;
      height: auto;
      object-fit: contain;
    }
    
    :host([data-aspect-mode="smart-scale"]) .card.panel-open video {
      max-height: var(--smart-scale-max-height);
      max-width: 100%;
      width: auto;
      height: auto;
      object-fit: contain;
      margin: auto;
    }
    
    :host([data-aspect-mode="smart-scale"]) img {
      max-height: var(--smart-scale-max-height);
      max-width: 100%;
      width: auto;
      height: auto;
      object-fit: contain;
      margin: auto;
    }
    
    /* V5.3: Fixed card height - only applies in default mode (PR #37 by BasicCPPDev) */
    /* Title is excluded from height constraint - rendered outside the fixed container */
    :host([data-card-height]:not([data-aspect-mode])) {
      display: block;
    }
    
    :host([data-card-height]:not([data-aspect-mode])) ha-card {
      display: block;
    }
    
    :host([data-card-height]:not([data-aspect-mode])) .card {
      display: flex;
      flex-direction: column;
    }
    
    /* Override to horizontal layout when panel is open */
    :host([data-card-height]:not([data-aspect-mode])) .card.panel-open {
      flex-direction: row;
    }
    
    :host([data-card-height]:not([data-aspect-mode])) .title {
      flex: 0 0 auto;
    }
    
    :host([data-card-height]:not([data-aspect-mode])) .media-container {
      height: var(--card-height);
      width: 100%;
      flex: 0 0 auto;
      display: flex;
      align-items: center;
      justify-content: center;
      overflow: hidden;
    }
    
    :host([data-card-height]:not([data-aspect-mode])) img,
    :host([data-card-height]:not([data-aspect-mode])) video {
      max-height: 100%;
      max-width: 100%;
      width: auto;
      height: auto;
      object-fit: contain;
      margin: auto;
    }
    
    /* Default mode (no aspect-mode, no card-height): Center images and apply max-height */
    :host(:not([data-aspect-mode]):not([data-card-height])) .media-container {
      display: flex;
      align-items: center;
      justify-content: center;
    }
    
    :host(:not([data-aspect-mode]):not([data-card-height])) img {
      max-height: var(--media-max-height, 400px);
      max-width: 100%;
      width: auto;
      height: auto;
      object-fit: contain;
      margin: auto;
    }
    :host(:not([data-aspect-mode]):not([data-card-height])) video {
      max-height: var(--media-max-height, 400px);
      max-width: 100%;
      width: auto;
      height: auto;
      object-fit: contain;
      margin: auto;
    }
    
    /* Remove max-height constraint in fullscreen mode */
    :fullscreen img,
    :fullscreen video,
    :-webkit-full-screen img,
    :-webkit-full-screen video,
    :-moz-full-screen img,
    :-moz-full-screen video,
    :-ms-fullscreen img,
    :-ms-fullscreen video {
      max-height: 100vh !important;
      max-width: 100vw !important;
      width: auto !important;
      height: auto !important;
      object-fit: contain;
    }

    /* V4: Image Zoom Styles */
    :host([data-media-type="image"]) .zoomable-container {
      position: relative;
      overflow: hidden;
      cursor: zoom-in;
    }
    :host([data-media-type="image"][data-image-zoomed]) .zoomable-container {
      cursor: zoom-out;
    }
    :host([data-media-type="image"]) .zoomable-container img {
      transition: transform 0.25s ease, transform-origin 0.1s ease;
      will-change: transform;
    }
    
    video {
      max-height: 400px;
      max-width: 100%;
      width: auto;
      height: auto;
      object-fit: contain;
      background: transparent;
      margin: auto;
    }

    :host([data-aspect-mode="viewport-fit"]) .main-content video {
      max-height: var(--available-viewport-height, 100vh) !important;
      max-width: 100vw !important;
      width: auto;
      height: auto;
      object-fit: contain;
      /* Explicit alignment for flex child */
      align-self: center;
    }
    
    :host([data-aspect-mode="smart-scale"]) video {
      max-height: var(--smart-scale-max-height);
      max-width: 100%;
      width: auto;
      height: auto;
      object-fit: contain;
      margin: auto;
    }
    
    /* V4 Navigation Zones - invisible overlay controls */
    .navigation-zones {
      position: absolute;
      top: 0;
      left: 0;
      width: 100%;
      height: 100%;
      pointer-events: none;
      /* V5.6: Increase z-index to show over images */
      z-index: 10;
    }

    .nav-zone {
      position: absolute;
      display: flex;
      align-items: center;
      justify-content: center;
      transition: all 0.2s ease;
      pointer-events: auto;
      user-select: none;
    }

    .nav-zone-left {
      left: 8px;
      top: 50%;
      transform: translateY(-50%);
      width: 80px;
      height: 60%;
      min-height: 120px;
      max-height: 600px;
      cursor: w-resize;
      border-radius: 8px;
    }

    .nav-zone-right {
      right: 8px;
      top: 50%;
      transform: translateY(-50%);
      width: 80px;
      height: 60%;
      min-height: 120px;
      max-height: 600px;
      cursor: e-resize;
      border-radius: 8px;
    }

    /* On mouse devices, show background overlay on hover */
    @media (hover: hover) and (pointer: fine) {
      .nav-zone:hover {
        background: rgba(0, 0, 0, 0.4);
      }
    }

    /* Base nav arrow pseudo-elements (hidden by default) */
    .nav-zone-left::after {
      content: '◀';
      color: white;
      font-size: 1.5em;
      text-shadow: 0 0 12px rgba(0, 0, 0, 1), 0 0 4px rgba(0, 0, 0, 1);
      opacity: 0;
      transition: opacity 0.2s ease;
    }
    .nav-zone-right::after {
      content: '▶';
      color: white;
      font-size: 1.5em;
      text-shadow: 0 0 12px rgba(0, 0, 0, 1), 0 0 4px rgba(0, 0, 0, 1);
      opacity: 0;
      transition: opacity 0.2s ease;
    }

    /* On mouse devices, show arrows on hover */
    @media (hover: hover) and (pointer: fine) {
      .nav-zone-left:hover::after,
      .nav-zone-right:hover::after {
        opacity: 0.9;
      }
    }

    /* In touch-explicit mode, show arrows */
    .nav-zone-left.show-buttons::after,
    .nav-zone-right.show-buttons::after {
      opacity: 0.9;
    }
    
    /* Show background when visible (not just hover) */
    /* In touch-explicit mode, show background overlay */
    .nav-zone.show-buttons {
      background: rgba(0, 0, 0, 0.4);
    }
    
    /* V4: Metadata overlay */
    .metadata-overlay {
      position: absolute;
      background: rgba(var(--rgb-primary-background-color, 255, 255, 255), var(--ha-overlay-opacity, 0.25));
      color: var(--primary-text-color);
      padding: 6px 12px;
      border-radius: 4px;
      /* Responsive size with user scale factor.
         Use container query units so size follows card viewport, not page. */
      font-size: calc(var(--ha-media-metadata-scale, 1) * clamp(0.9rem, 1.4cqi, 2.0rem));
      line-height: 1.2;
      pointer-events: none;
      /* Above nav zones, below HA header */
      z-index: 2;
      animation: fadeIn 0.3s ease;
      max-width: calc(100% - 16px);
      word-break: break-word;
    }
    
    .media-container:not(.transparent-overlays) .metadata-overlay {
      backdrop-filter: blur(8px);
      -webkit-backdrop-filter: blur(8px);
    }

    /* Metadata positioning */
    .metadata-overlay.metadata-bottom-left {
      bottom: 12px;
      left: 8px;
    }

    .metadata-overlay.metadata-bottom-right {
      bottom: 12px;
      right: 8px;
    }

    .metadata-overlay.metadata-top-left {
      top: 8px;
      left: 8px;
    }

    .metadata-overlay.metadata-top-right {
      top: 8px;
      right: 8px;
    }

    .metadata-overlay.metadata-center-top {
      top: 8px;
      left: 50%;
      transform: translateX(-50%);
    }

    .metadata-overlay.metadata-center-bottom {
      bottom: 8px;
      left: 50%;
      transform: translateX(-50%);
    }

    /* Display Entities Overlay */
    .display-entities {
      position: absolute;
      background: rgba(var(--rgb-primary-background-color, 255, 255, 255), var(--ha-overlay-opacity, 0.25));
      color: var(--primary-text-color);
      padding: 8px 14px;
      border-radius: 6px;
      font-size: calc(var(--ha-media-metadata-scale, 1) * clamp(1.0rem, 1.6cqi, 2.2rem));
      line-height: 1.3;
      pointer-events: none;
      z-index: 2;
      opacity: 0;
      transition: opacity var(--display-entities-transition, 500ms) ease;
      max-width: calc(100% - 16px);
      word-break: break-word;
      display: flex;
      align-items: center;
      gap: 4px;
    }
    
    .media-container:not(.transparent-overlays) .display-entities {
      backdrop-filter: blur(8px);
      -webkit-backdrop-filter: blur(8px);
      box-shadow: 0 2px 8px rgba(0, 0, 0, 0.15);
    }
    
    .display-entities ha-icon {
      flex-shrink: 0;
      --mdc-icon-size: 1em;
    }

    .display-entities.visible {
      opacity: 1;
    }

    /* Display entities positioning */
    .display-entities.position-top-left {
      top: 8px;
      left: 8px;
    }

    .display-entities.position-top-right {
      top: 8px;
      right: 8px;
    }

    .display-entities.position-bottom-left {
      bottom: 12px;
      left: 8px;
    }

    .display-entities.position-bottom-right {
      bottom: 12px;
      right: 8px;
    }

    .display-entities.position-center-top {
      top: 8px;
      left: 50%;
      transform: translateX(-50%);
    }

    .display-entities.position-center-bottom {
      bottom: 12px;
      left: 50%;
      transform: translateX(-50%);
    }

    /* V5.6: Clock/Date Overlay */
    .clock-overlay {
      position: absolute;
      background: rgba(var(--rgb-primary-background-color, 255, 255, 255), var(--ha-overlay-opacity, 0.25));
      color: var(--primary-text-color);
      padding: 8px 16px;
      border-radius: 8px;
      pointer-events: none;
      z-index: 2;
      text-align: center;
    }
    
    /* Only apply backdrop-filter if opacity > 0.05 to allow true transparency */
    .media-container:not(.transparent-overlays) .clock-overlay {
      backdrop-filter: blur(8px);
      -webkit-backdrop-filter: blur(8px);
      box-shadow: 0 2px 8px rgba(0, 0, 0, 0.15);
    }
    
    .clock-overlay.no-background {
      background: none;
      backdrop-filter: none;
      -webkit-backdrop-filter: none;
      box-shadow: none;
      text-shadow: 
        0 0 8px rgba(0, 0, 0, 0.8),
        0 0 16px rgba(0, 0, 0, 0.6),
        2px 2px 4px rgba(0, 0, 0, 0.9);
    }

    .clock-time {
      font-size: calc(var(--ha-media-metadata-scale, 1) * clamp(2.5rem, 6cqi, 5rem));
      font-weight: 300;
      line-height: 1.1;
      letter-spacing: -0.02em;
    }

    .clock-date {
      font-size: calc(var(--ha-media-metadata-scale, 1) * clamp(1.0rem, 2cqi, 1.8rem));
      margin-top: 2px;
      opacity: 0.9;
    }

    /* Clock positioning */
    .clock-overlay.clock-top-left {
      top: 12px;
      left: 12px;
    }

    .clock-overlay.clock-top-right {
      top: 12px;
      right: 12px;
    }

    .clock-overlay.clock-bottom-left {
      bottom: 12px;
      left: 12px;
    }

    .clock-overlay.clock-bottom-right {
      bottom: 12px;
      right: 12px;
    }

    .clock-overlay.clock-center-top {
      top: 12px;
      left: 50%;
      transform: translateX(-50%);
    }

    .clock-overlay.clock-center-bottom {
      bottom: 12px;
      left: 50%;
      transform: translateX(-50%);
    }

    /* V4: Action Buttons (Favorite/Delete/Edit) */
    .action-buttons {
      position: absolute;
      display: flex;
      gap: 8px;
      /* Above overlays for click priority, below HA header */
      z-index: 3;
      pointer-events: auto;
      opacity: 0;
      transition: opacity 0.3s ease;
    }

    /* Hover shows buttons on devices with mouse (not touch) */
    @media (hover: hover) and (pointer: fine) {
      .media-container:hover .action-buttons {
        opacity: 1;
      }
    }

    /* Explicit show for touch screens */
    .action-buttons.show-buttons {
      opacity: 1;
    }

    /* Positioning options */
    .action-buttons-top-right {
      top: 8px;
      right: 8px;
    }

    .action-buttons-top-left {
      top: 8px;
      left: 8px;
    }

    .action-buttons-bottom-right {
      bottom: 8px;
      right: 8px;
    }

    .action-buttons-bottom-left {
      bottom: 8px;
      left: 8px;
    }

    .action-buttons-center-top {
      top: 8px;
      left: 50%;
      transform: translateX(-50%);
    }

    .action-buttons-center-bottom {
      bottom: 8px;
      left: 50%;
      transform: translateX(-50%);
    }

    .action-btn {
      background: rgba(var(--rgb-card-background-color, 33, 33, 33), 0.8);
      border: 1px solid rgba(var(--rgb-primary-text-color, 255, 255, 255), 0.2);
      border-radius: 50%;
      width: 40px;
      height: 40px;
      display: flex;
      align-items: center;
      justify-content: center;
      cursor: pointer;
      transition: all 0.2s ease;
      color: var(--primary-text-color);
      backdrop-filter: blur(10px);
    }

    .action-btn:hover {
      background: rgba(var(--rgb-card-background-color, 33, 33, 33), 0.95);
      transform: scale(1.15);
      border-color: rgba(var(--rgb-primary-text-color, 255, 255, 255), 0.4);
    }

    .action-btn ha-icon {
      --mdc-icon-size: 24px;
    }

    /* V4: Highlight pause button when paused */
    .pause-btn.paused {
      color: var(--primary-color, #03a9f4);
      background: rgba(3, 169, 244, 0.15);
    }

    .pause-btn.paused:hover {
      color: var(--primary-color, #03a9f4);
      background: rgba(3, 169, 244, 0.25);
    }

    /* Debug button active state - warning color when enabled */
    .debug-btn.active {
      color: var(--warning-color, #ff9800);
      background: rgba(255, 152, 0, 0.15);
    }

    .debug-btn.active:hover {
      color: var(--warning-color, #ff9800);
      background: rgba(255, 152, 0, 0.25);
    }

    .favorite-btn.favorited {
      color: var(--error-color, #ff5252);
    }

    .favorite-btn.favorited:hover {
      color: var(--error-color, #ff5252);
      background: rgba(255, 82, 82, 0.1);
    }

    .edit-btn:hover {
      color: var(--warning-color, #ff9800);
      transform: scale(1.15);
    }

    .delete-btn:hover {
      color: var(--error-color, #ff5252);
      transform: scale(1.15);
    }

    /* V4: Delete/Edit Confirmation Dialog */
    .delete-confirmation-overlay {
      position: fixed;
      top: 0;
      left: 0;
      width: 100%;
      height: 100%;
      background: rgba(0, 0, 0, 0.7);
      backdrop-filter: blur(4px);
      z-index: 1000;
      display: flex;
      align-items: center;
      justify-content: center;
    }

    .delete-confirmation-content {
      background: rgba(0, 0, 0, 0.60);
      backdrop-filter: blur(20px);
      -webkit-backdrop-filter: blur(20px);
      border: 1px solid rgba(255, 255, 255, 0.1);
      border-radius: 12px;
      box-shadow: 0 8px 32px rgba(0, 0, 0, 0.8);
      min-width: 300px;
      max-width: 500px;
      animation: dialogSlideIn 0.3s ease;
      padding: 20px 24px;
    }

    @keyframes dialogSlideIn {
      from {
        opacity: 0;
        transform: translateY(-20px);
      }
      to {
        opacity: 1;
        transform: translateY(0);
      }
    }
    
    /* V4: Pause Indicator (copied from ha-media-card.js) */
    .pause-indicator {
      position: absolute;
      top: 76px;
      right: 8px;
      width: 60px;
      height: 60px;
      background: rgba(0, 0, 0, 0.8);
      color: white;
      border-radius: 8px;
      font-size: 1.2em;
      font-weight: 500;
      pointer-events: none;
      /* Above nav zones, below HA header */
      z-index: 2;
      backdrop-filter: blur(4px);
      -webkit-backdrop-filter: blur(4px);
      display: flex;
      align-items: center;
      justify-content: center;
      animation: fadeIn 0.3s ease;
      text-shadow: 0 0 8px rgba(0, 0, 0, 0.8);
    }

    /* V4: Kiosk Exit Hint (line 1346-1361) */
    .kiosk-exit-hint {
      position: absolute;
      bottom: 20px;
      left: 50%;
      transform: translateX(-50%);
      background: rgba(0, 0, 0, 0.7);
      color: white;
      padding: 8px 16px;
      border-radius: 6px;
      font-size: 13px;
      pointer-events: none;
      /* Above nav zones, below HA header */
      z-index: 2;
      opacity: 0.9;
      backdrop-filter: blur(4px);
      -webkit-backdrop-filter: blur(4px);
      text-align: center;
    }

    /* Fullscreen Exit Button */
    .fullscreen-exit-btn {
      position: fixed;
      top: 20px;
      right: 20px;
      background: rgba(0, 0, 0, 0.7);
      color: white;
      border: none;
      border-radius: 50%;
      width: 48px;
      height: 48px;
      display: flex;
      align-items: center;
      justify-content: center;
      cursor: pointer;
      z-index: 9999;
      backdrop-filter: blur(4px);
      -webkit-backdrop-filter: blur(4px);
      transition: background 0.2s;
    }

    .fullscreen-exit-btn:hover {
      background: rgba(0, 0, 0, 0.85);
    }

    .fullscreen-exit-btn ha-icon {
      --mdc-icon-size: 24px;
    }

    @keyframes fadeIn {
      from { opacity: 0; transform: translateY(-4px); }
      to { opacity: 1; transform: translateY(0); }
    }

    /* V4: Navigation Indicators (position and dots) */
    /* Copied from V4 lines 1362-1425 */
    .position-indicator {
      position: absolute;
      background: rgba(var(--rgb-primary-background-color, 255, 255, 255), var(--ha-overlay-opacity, 0.25));
      color: var(--primary-text-color);
      padding: 4px 8px;
      border-radius: 12px;
      /* Responsive size with user scale factor, matched to metadata overlay.
         Use container query units so size follows card viewport, not page. */
      font-size: calc(var(--ha-media-metadata-scale, 1) * clamp(0.7rem, 1.2cqi, 1.6rem));
      font-weight: 500;
      pointer-events: none;
      /* Above nav zones, below HA header */
      z-index: 2;
    }
    
    .media-container:not(.transparent-overlays) .position-indicator {
      backdrop-filter: blur(8px);
      -webkit-backdrop-filter: blur(8px);
    }
    
    /* Position indicator corner positioning - bottom-right is default */
    :host([data-position-indicator-position="bottom-right"]) .position-indicator,
    :host(:not([data-position-indicator-position])) .position-indicator {
      bottom: 12px;
      right: 12px;
    }
    
    :host([data-position-indicator-position="bottom-left"]) .position-indicator {
      bottom: 12px;
      left: 12px;
    }
    
    :host([data-position-indicator-position="top-right"]) .position-indicator {
      top: 12px;
      right: 12px;
    }
    
    :host([data-position-indicator-position="top-left"]) .position-indicator {
      top: 12px;
      left: 12px;
    }

    :host([data-position-indicator-position="center-top"]) .position-indicator {
      top: 12px;
      left: 50%;
      transform: translateX(-50%);
    }

    :host([data-position-indicator-position="center-bottom"]) .position-indicator {
      bottom: 4px;
      left: 50%;
      transform: translateX(-50%);
    }

    .dots-indicator {
      position: absolute;
      bottom: 12px;
      left: 50%;
      transform: translateX(-50%);
      display: flex;
      gap: 6px;
      pointer-events: none;
      /* Above overlays */
      z-index: 5;
      max-width: 200px;
      overflow: hidden;
    }

    .dot {
      width: 8px;
      height: 8px;
      border-radius: 50%;
      background: rgba(255, 255, 255, 0.4);
      transition: all 0.2s ease;
      flex-shrink: 0;
    }

    .dot.active {
      background: rgba(255, 255, 255, 0.9);
      transform: scale(1.2);
    }

    /* Hide indicators when in single_media mode */
    :host([data-media-source-type="single_media"]) .position-indicator,
    :host([data-media-source-type="single_media"]) .dots-indicator {
      display: none;
    }

    .delete-confirmation-content h3 {
      margin: 0 0 16px;
      font-size: 16px;
      font-weight: 600;
      color: rgba(255, 255, 255, 0.95);
      letter-spacing: 0.3px;
    }

    .delete-thumbnail {
      width: 300px;
      height: 200px;
      margin: 0 auto 16px;
      border-radius: 4px;
      overflow: hidden;
      background: rgba(0, 0, 0, 0.3);
      display: flex;
      align-items: center;
      justify-content: center;
    }

    /* Smaller thumbnails in panel mode (dialog is smaller relative to card) */
    :host([panel]) .delete-thumbnail {
      width: 200px;
      height: 133px;
    }

    .delete-thumbnail img {
      max-width: 100% !important;
      max-height: 100% !important;
      width: auto !important;
      height: auto !important;
      object-fit: contain !important;
      display: block !important;
    }

    .delete-confirmation-content p {
      margin: 0 0 12px;
      color: rgba(255, 255, 255, 0.9);
      line-height: 1.5;
      font-size: 13px;
      font-family: -apple-system, BlinkMacSystemFont, 'Segoe UI', Roboto, 'Helvetica Neue', Arial, sans-serif;
    }
    
    .delete-confirmation-content p strong {
      font-weight: 500;
      color: rgba(255, 255, 255, 0.5);
      font-size: 12px;
    }

    .delete-actions {
      display: flex;
      justify-content: flex-end;
      gap: 12px;
      margin-top: 20px;
    }

    .delete-actions button {
      padding: 8px 20px;
      border-radius: 4px;
      border: none;
      font-size: 14px;
      font-weight: 500;
      cursor: pointer;
      transition: all 0.2s ease;
    }

    .cancel-btn {
      background: rgba(255, 255, 255, 0.08);
      color: rgba(255, 255, 255, 0.8);
      border: 1px solid rgba(255, 255, 255, 0.1);
    }

    .cancel-btn:hover {
      background: rgba(255, 255, 255, 0.15);
      color: rgba(255, 255, 255, 1);
    }

    .confirm-btn {
      background: var(--error-color, #ff5252);
      color: white;
    }

    .confirm-btn:hover {
      background: var(--error-color-dark, #d32f2f);
    }
    
    /* Info Overlay Styles - Modern dropdown design */
    .info-overlay {
      position: absolute;
      top: 0;
      left: 0;
      width: 100%;
      height: 100%;
      z-index: 100;
      pointer-events: none;
    }

    .info-content {
      position: absolute;
      top: 56px;
      width: 400px;
      max-width: calc(100% - 32px);
      max-height: calc(100% - 72px);
      background: rgba(0, 0, 0, 0.60);
      backdrop-filter: blur(20px);
      -webkit-backdrop-filter: blur(20px);
      border-radius: 12px;
      box-shadow: 0 8px 32px rgba(0, 0, 0, 0.8);
      overflow: hidden;
      display: flex;
      flex-direction: column;
      pointer-events: auto;
      animation: dropdownSlideIn 0.25s cubic-bezier(0.16, 1, 0.3, 1);
      border: 1px solid rgba(255, 255, 255, 0.1);
    }
    
    /* Position info panel based on action button placement */
    .action-buttons-top-right ~ .info-overlay .info-content {
      right: 8px;
    }
    
    .action-buttons-top-left ~ .info-overlay .info-content {
      left: 8px;
    }

    @keyframes dropdownSlideIn {
      from {
        opacity: 0;
        transform: translateY(-12px) scale(0.95);
      }
      to {
        opacity: 1;
        transform: translateY(0) scale(1);
      }
    }

    .info-header {
      display: flex;
      justify-content: space-between;
      align-items: center;
      padding: 16px 20px;
      border-bottom: 1px solid rgba(255, 255, 255, 0.1);
      background: rgba(255, 255, 255, 0.05);
    }

    .info-header h3 {
      margin: 0;
      font-size: 16px;
      font-weight: 600;
      color: rgba(255, 255, 255, 0.95);
      letter-spacing: 0.3px;
    }

    .info-close-btn {
      background: rgba(255, 255, 255, 0.08);
      border: none;
      cursor: pointer;
      color: rgba(255, 255, 255, 0.8);
      padding: 6px;
      display: flex;
      align-items: center;
      justify-content: center;
      border-radius: 6px;
      transition: all 0.2s ease;
      border: 1px solid rgba(255, 255, 255, 0.1);
    }

    .info-close-btn:hover {
      background: rgba(255, 255, 255, 0.15);
      color: rgba(255, 255, 255, 1);
    }

    .info-close-btn ha-icon {
      --mdc-icon-size: 20px;
    }

    .info-body {
      padding: 16px 20px;
      overflow-y: auto;
      flex: 1;
      user-select: text;
      -webkit-user-select: text;
      -moz-user-select: text;
      -ms-user-select: text;
    }

    /* Webkit scrollbar styling for dark theme */
    .info-body::-webkit-scrollbar {
      width: 8px;
    }

    .info-body::-webkit-scrollbar-track {
      background: rgba(255, 255, 255, 0.05);
      border-radius: 4px;
    }

    .info-body::-webkit-scrollbar-thumb {
      background: rgba(255, 255, 255, 0.2);
      border-radius: 4px;
    }

    .info-body::-webkit-scrollbar-thumb:hover {
      background: rgba(255, 255, 255, 0.3);
    }

    .info-group-header {
      font-size: 11px;
      font-weight: 700;
      color: rgba(3, 169, 244, 0.9);
      margin: 20px 0 10px 0;
      padding-bottom: 6px;
      border-bottom: 1px solid rgba(3, 169, 244, 0.2);
      text-transform: uppercase;
      letter-spacing: 1px;
    }

    .info-group-header:first-child {
      margin-top: 0;
    }

    .info-section {
      display: grid;
      grid-template-columns: 120px 1fr;
      gap: 12px;
      margin: 10px 0;
      font-size: 13px;
      line-height: 1.5;
    }

    .info-label {
      font-weight: 500;
      color: rgba(255, 255, 255, 0.5);
      font-size: 12px;
    }

    .info-value {
      color: rgba(255, 255, 255, 0.9);
      word-break: break-word;
      font-family: -apple-system, BlinkMacSystemFont, 'Segoe UI', Roboto, 'Helvetica Neue', Arial, sans-serif;
    }

    .info-btn.active {
      color: var(--primary-color, #03a9f4);
      background: rgba(3, 169, 244, 0.15);
    }

    .info-btn.active:hover {
      color: var(--primary-color, #03a9f4);
      background: rgba(3, 169, 244, 0.25);
    }
    
    .burst-btn.active {
      color: var(--primary-color, #03a9f4);
      background: rgba(3, 169, 244, 0.15);
    }

    .burst-btn.active:hover {
      color: var(--primary-color, #03a9f4);
      background: rgba(3, 169, 244, 0.25);
    }
    
    .queue-btn.active {
      color: var(--primary-color, #03a9f4);
      background: rgba(3, 169, 244, 0.15);
    }

    .queue-btn.active:hover {
      color: var(--primary-color, #03a9f4);
      background: rgba(3, 169, 244, 0.25);
    }
    
    .placeholder {
      text-align: center;
      padding: 32px;
      color: var(--secondary-text-color);
    }
    .loading {
      text-align: center;
      padding: 32px;
      color: var(--secondary-text-color);
    }
    .title {
      padding: 8px 16px;
      font-weight: 500;
      color: var(--primary-text-color);
      border-bottom: 1px solid var(--divider-color);
    }
    
    /* Confirmation dialog styles */
    .confirmation-backdrop {
      position: fixed;
      top: 0;
      left: 0;
      width: 100%;
      height: 100%;
      background: rgba(0, 0, 0, 0.6);
      display: flex;
      align-items: center;
      justify-content: center;
      z-index: 999999;
    }
    
    .confirmation-dialog {
      background: var(--card-background-color, #fff);
      border-radius: 8px;
      box-shadow: 0 8px 16px rgba(0, 0, 0, 0.3);
      padding: 24px;
      max-width: 400px;
      min-width: 300px;
      margin: 16px;
    }
    
    .confirmation-message {
      color: var(--primary-text-color);
      font-size: 16px;
      line-height: 1.5;
      margin-bottom: 24px;
      text-align: center;
    }
    
    .confirmation-buttons {
      display: flex;
      gap: 12px;
      justify-content: flex-end;
    }
    
    .confirmation-buttons button {
      padding: 10px 24px;
      border: none;
      border-radius: 4px;
      font-size: 14px;
      font-weight: 500;
      cursor: pointer;
      transition: background 0.2s;
    }
    
    .confirm-button {
      background: var(--primary-color, #03a9f4);
      color: var(--text-primary-color, #fff);
    }
    
    .confirm-button:hover {
      background: var(--dark-primary-color, #0288d1);
    }
    
    .cancel-button {
      background: var(--divider-color, #e0e0e0);
      color: var(--primary-text-color);
    }
    
    .cancel-button:hover {
      background: var(--secondary-text-color, #757575);
      color: var(--text-primary-color, #fff);
    }

    /* Side Panel Styles - Side-by-side mode */
    .card {
      position: relative;
      transition: all 0.3s ease-out;
      overflow: hidden;
    }
    
    .card.panel-open {
      display: flex;
    }

    /* Main content area (everything except panel) */
    .main-content {
      flex: 1;
      min-width: 0; /* Allow flexbox shrinking */
      display: flex;
      flex-direction: column;
      overflow: hidden;
    }

    /* Media container should fill available space */
    .main-content .media-container {
      flex: 1;
      min-height: 0; /* Allow flexbox shrinking */
      overflow: hidden;
      position: relative; /* For absolute positioned overlays */
      display: flex;
      align-items: center;
      justify-content: center;
    }

    /* V5.6: Fix viewport-fit image sizing when panel is open */
    /* When panel is open, images should fit within available space using dynamic height */
    /* Scope to .main-content to avoid affecting thumbnail images */
    :host([data-aspect-mode="viewport-fit"]) .card.panel-open .main-content img {
      max-width: 100% !important;
      max-height: var(--available-viewport-height, 100vh) !important;
      width: auto !important;
      height: auto !important;
    }

    :host([data-aspect-mode="viewport-fit"]) .card.panel-open .main-content video {
      max-width: 100% !important;
      max-height: var(--available-viewport-height, 100vh) !important;
      width: auto !important;
      height: auto !important;
    }

    /* Viewport-fill with panel open: only affect thumbnails in side panel */
    :host([data-aspect-mode="viewport-fill"]) .side-panel img {
      position: static !important;
      max-width: 100% !important;
      max-height: 100% !important;
      width: auto !important;
      height: auto !important;
      object-fit: contain !important;
    }

    .side-panel {
      position: relative;
      width: 320px;
      max-width: 40%; /* Limit panel width on small screens */
      flex-shrink: 0;
      background: var(--card-background-color, #fff);
      box-shadow: -4px 0 8px rgba(0, 0, 0, 0.1);
      display: flex;
      flex-direction: column;
      animation: slideInRight 0.3s ease-out;
      overflow: hidden;
      max-height: 100%; /* Don't exceed card height */
    }

    @media (max-width: 768px) {
      .side-panel {
        position: absolute;
        top: 0;
        right: 0;
        bottom: 0;
        width: 100%;
        max-width: 100%;
        z-index: 10;
      }
    }

    @keyframes slideInRight {
      from {
        transform: translateX(100%);
      }
      to {
        transform: translateX(0);
      }
    }

    .panel-header {
      position: relative;
      display: flex;
      align-items: center;
      justify-content: space-between;
      padding: 16px 48px 16px 16px; /* Extra right padding for close button */
      border-bottom: 1px solid var(--divider-color, #e0e0e0);
      background: var(--primary-background-color);
      flex-wrap: wrap;
      gap: 8px;
    }

    .panel-title {
      flex: 1;
      min-width: 100%;
    }

    .title-text {
      font-size: 18px;
      font-weight: 500;
      color: var(--primary-text-color);
      margin-bottom: 4px;
    }

    .subtitle-text {
      font-size: 13px;
      color: var(--secondary-text-color);
      opacity: 0.7;
    }

    .panel-subtitle-below {
      font-size: 13px;
      color: var(--secondary-text-color);
      opacity: 0.7;
      width: 100%;
      text-align: center;
      margin-top: 4px;
    }

    .panel-header-actions {
      display: flex;
      align-items: center;
      gap: 8px;
      flex: 1;
      justify-content: center;
    }

    .panel-action-button {
      background: var(--primary-color, #03a9f4);
      color: white;
      border: none;
      padding: 8px 16px;
      border-radius: 8px;
      font-size: 14px;
      font-weight: 500;
      cursor: pointer;
      transition: opacity 0.2s;
      white-space: nowrap;
    }

    .panel-action-button:hover {
      opacity: 0.9;
    }

    .panel-action-button:active {
      opacity: 0.7;
    }

    .randomize-checkbox {
      display: flex;
      align-items: center;
      gap: 4px;
      font-size: 13px;
      color: var(--primary-text-color);
      cursor: pointer;
      user-select: none;
      white-space: nowrap;
    }

    .randomize-checkbox input[type="checkbox"] {
      cursor: pointer;
      width: 16px;
      height: 16px;
      accent-color: var(--primary-color, #03a9f4);
    }

    .randomize-checkbox:hover {
      opacity: 0.8;
    }

    .window-selector {
      background: var(--card-background-color, #fff);
      color: var(--primary-text-color);
      border: 1px solid var(--divider-color, #e0e0e0);
      padding: 6px 10px;
      border-radius: 6px;
      font-size: 13px;
      cursor: pointer;
      outline: none;
      transition: border-color 0.2s;
    }

    .window-selector:hover {
      border-color: var(--primary-color, #03a9f4);
    }

    .window-selector:focus {
      border-color: var(--primary-color, #03a9f4);
      box-shadow: 0 0 0 2px rgba(3, 169, 244, 0.2);
    }

    .panel-close-button {
      position: absolute;
      top: 8px;
      right: 8px;
      background: transparent;
      border: none;
      font-size: 24px;
      width: 36px;
      height: 36px;
      display: flex;
      align-items: center;
      justify-content: center;
      cursor: pointer;
      border-radius: 50%;
      color: var(--primary-text-color);
      transition: background 0.2s;
      z-index: 10;
    }

    .panel-close-button:hover {
      background: var(--divider-color, #e0e0e0);
    }

    .thumbnail-strip {
      flex: 1;
      overflow-y: auto;
      padding: 12px;
      display: grid;
      grid-template-columns: repeat(2, 1fr);
      gap: 16px;
      align-content: start;
    }

    .page-nav-button {
      grid-column: 1 / -1;
      display: flex;
      align-items: center;
      justify-content: center;
      gap: 8px;
      padding: 12px;
      background: rgba(var(--rgb-primary-color, 3, 169, 244), 0.1);
      border: 1px solid var(--primary-color, #03a9f4);
      border-radius: 8px;
      cursor: pointer;
      transition: background 0.2s, transform 0.1s;
      color: var(--primary-text-color);
      font-size: 14px;
      font-weight: 500;
    }

    .page-nav-button:hover {
      background: rgba(var(--rgb-primary-color, 3, 169, 244), 0.2);
      transform: scale(1.02);
    }

    .page-nav-button:active {
      transform: scale(0.98);
    }

    .page-nav-button ha-icon {
      --mdc-icon-size: 20px;
      color: var(--primary-color, #03a9f4);
    }

    .page-nav-label {
      color: var(--primary-text-color);
    }

    .thumbnail {
      position: relative;
      /* V5.6: Height set dynamically via --thumbnail-height CSS variable */
      height: var(--thumbnail-height, 150px);
      width: 100%; /* Fill grid column */
      max-width: 100%; /* Prevent overflow */
      aspect-ratio: 4 / 3; /* Base ratio, actual content uses contain */
      border-radius: 8px;
      overflow: hidden;
      cursor: pointer;
      border: 3px solid transparent;
      transition: border-color 0.2s, transform 0.2s;
      background: var(--primary-background-color);
      display: flex;
      align-items: center;
      justify-content: center;
    }

    .thumbnail:hover {
      transform: scale(1.05);
    }

    .thumbnail.active {
      border-color: var(--primary-color, #03a9f4);
    }

    .thumbnail img {
      max-width: 100% !important;
      max-height: 100% !important;
      width: auto !important;
      height: auto !important;
      object-fit: contain !important;
      display: block !important;
    }
    
    /* V5.6: Video thumbnail styling */
    .thumbnail-video {
      max-width: 100% !important;
      max-height: 100% !important;
      width: auto !important;
      height: auto !important;
      object-fit: contain !important;
      display: block !important;
      background: var(--primary-background-color);
      opacity: 0.5;
      transition: opacity 0.3s ease;
      pointer-events: none; /* Prevent video from intercepting clicks */
    }
    
    .thumbnail-video.loaded,
    .thumbnail-video[data-loaded="true"] {
      opacity: 1;
    }

    .thumbnail-loading {
      width: 100%;
      height: 100%;
      display: flex;
      align-items: center;
      justify-content: center;
      font-size: 24px;
      background: var(--primary-background-color);
      opacity: 0.5;
    }

    .time-badge {
      position: absolute;
      bottom: 4px;
      left: 4px;
      background: rgba(0, 0, 0, 0.7);
      color: white;
      padding: 2px 6px;
      border-radius: 4px;
      font-size: 11px;
      font-weight: 500;
      font-family: monospace;
    }

    .favorite-badge {
      position: absolute;
      top: 4px;
      right: 4px;
      background: rgba(255, 0, 0, 0.9);
      color: white;
      width: 24px;
      height: 24px;
      border-radius: 50%;
      display: flex;
      align-items: center;
      justify-content: center;
      font-size: 14px;
      pointer-events: none;
      z-index: 3;
      box-shadow: 0 2px 4px rgba(0, 0, 0, 0.3);
    }
    
    .video-icon-overlay {
      position: absolute;
      bottom: 4px;
      right: 4px;
      font-size: 24px;
      background: rgba(255, 255, 255, 0.95);
      border-radius: 4px;
      padding: 2px 4px;
      pointer-events: none;
      z-index: 2;
      box-shadow: 0 2px 4px rgba(0, 0, 0, 0.3);
    }

    .no-items {
      grid-column: 1 / -1;
      text-align: center;
      padding: 40px 20px;
      color: var(--secondary-text-color);
      font-size: 14px;
    }
  `;

  render() {
    if (this.isLoading) {
      return html`
        <ha-card>
          <div class="card">
            <div class="loading">Loading media...</div>
          </div>
        </ha-card>
      `;
    }

    // V5.3: Show error state if provider initialization failed
    if (this._errorState) {
      const errorMessage = typeof this._errorState === 'string' 
        ? this._errorState 
        : (this._errorState.message || 'Unknown error');
      
      return html`
        <ha-card>
          <div class="card">
            <div class="placeholder" style="color: var(--error-color, #db4437); padding: 16px;">
              <div style="font-weight: bold; margin-bottom: 8px;">⚠️ Media Loading Error</div>
              <div>${errorMessage}</div>
            </div>
          </div>
        </ha-card>
      `;
    }

    if (!this.currentMedia) {
      // Show helpful message based on media_type filter
      const mediaType = this.config.media_type || 'all';
      let message = 'No media configured';
      let hint = '';
      
      if (mediaType === 'image') {
        message = 'No images found';
        hint = 'Try changing Media Type to "video" or "all" if folder contains videos';
      } else if (mediaType === 'video') {
        message = 'No videos found';
        hint = 'Try changing Media Type to "image" or "all" if folder contains images';
      }
      
      return html`
        <ha-card>
          <div class="card">
            <div class="placeholder">
              <div style="font-weight: 500; margin-bottom: 8px;">${message}</div>
              ${hint ? html`<div style="font-size: 0.9em; opacity: 0.7;">${hint}</div>` : ''}
            </div>
          </div>
        </ha-card>
      `;
    }

    // V5.6: Set transition duration CSS variable (default 300ms)
    const transitionDuration = this.config.transition?.duration ?? 300;
    
    return html`
      <ha-card style="--transition-duration: ${transitionDuration}ms">
        <div class="card ${this._panelOpen ? 'panel-open' : ''}"
             @keydown=${this.config.enable_keyboard_navigation !== false ? this._handleKeyDown : null}
             tabindex="0">
          <div class="main-content">
            ${this.config.title ? html`<div class="title">${this.config.title}</div>` : ''}
            ${this._renderMedia()}
            ${this._renderPauseIndicator()}
            ${this._renderKioskIndicator()}
            ${this._renderControls()}
          </div>
          ${this._renderPanel()}
        </div>
        ${this._confirmationDialogMessage ? html`
          <div class="confirmation-backdrop" @click=${this._handleConfirmationCancel}>
            <div class="confirmation-dialog" @click=${(e) => e.stopPropagation()}>
              <div class="confirmation-message">${this._confirmationDialogMessage}</div>
              <div class="confirmation-buttons">
                <button class="confirm-button" @click=${this._handleConfirmationConfirm}>Confirm</button>
                <button class="cancel-button" @click=${this._handleConfirmationCancel}>Cancel</button>
              </div>
            </div>
          </div>
        ` : ''}
      </ha-card>
    `;
  }

  _renderMedia() {
    // V4: Handle error state first
    if (this._errorState) {
      const isSynologyUrl = this._errorState.isSynologyUrl;
      return html`
        <div class="placeholder" style="border-color: var(--error-color, #f44336); background: rgba(244, 67, 54, 0.1);">
          <div style="font-size: 48px; margin-bottom: 16px;">❌</div>
          <div style="color: var(--error-color, #f44336); font-weight: 500;">${this._errorState.message}</div>
          <div style="font-size: 0.85em; margin-top: 8px; opacity: 0.7; word-break: break-all;">
            ${this.mediaUrl ? this.mediaUrl.substring(0, 100) + (this.mediaUrl.length > 100 ? '...' : '') : 'No URL'}
          </div>
          <div style="font-size: 0.8em; margin-top: 12px; opacity: 0.6;">
            ${isSynologyUrl ? 'Synology DSM authentication may have expired' : 'Attempted URL refresh - check Home Assistant logs for more details'}
          </div>
          <div style="margin-top: 16px;">
            <button 
              style="margin-right: 8px; padding: 8px 16px; background: var(--primary-color); color: var(--text-primary-color); border: none; border-radius: 4px; cursor: pointer;"
              @click=${() => this._handleRetryClick(false)}
            >
              🔄 ${isSynologyUrl ? 'Retry Authentication' : 'Retry Load'}
            </button>
            ${isSynologyUrl ? html`
              <button 
                style="padding: 8px 16px; background: var(--accent-color, var(--primary-color)); color: var(--text-primary-color); border: none; border-radius: 4px; cursor: pointer;"
                @click=${() => this._handleRetryClick(true)}
              >
                🔄 Force Refresh
              </button>
            ` : ''}
          </div>
        </div>
      `;
    }
    
    if (!this.mediaUrl) {
      return html`<div class="placeholder">Resolving media URL...</div>`;
    }

    // V4: Detect media type from media_content_type or filename
    const isVideo = this.currentMedia?.media_content_type?.startsWith('video') || 
                    MediaUtils.detectFileType(this.currentMedia?.media_content_id || this.currentMedia?.title || this.mediaUrl) === 'video';

    // Compute metadata overlay scale (defaults to 1.0; user configurable via metadata.scale)
    const metadataScale = Math.max(0.3, Math.min(4, Number(this.config?.metadata?.scale) || 1));

    const displayEntitiesTransition = this.config?.display_entities?.transition_duration || 500;
    
    const overlayOpacity = Math.max(0, Math.min(1, Number(this.config?.overlay_opacity) ?? 0.25));
    
    // Disable backdrop-filter when opacity <= 0.05 to allow true transparency
    const transparentClass = overlayOpacity <= 0.05 ? 'transparent-overlays' : '';

    return html`
      <div 
        class="media-container ${transparentClass}"
        style="--ha-media-metadata-scale: ${metadataScale}; --display-entities-transition: ${displayEntitiesTransition}ms; --ha-overlay-opacity: ${overlayOpacity}"
        @click=${this._handleTap}
        @dblclick=${this._handleDoubleTap}
        @pointerdown=${this._handlePointerDown}
        @pointerup=${this._handlePointerUp}
        @pointercancel=${this._handlePointerCancel}
      >
        ${isVideo ? html`
          <video 
            controls
            preload="auto"
            playsinline
            crossorigin="anonymous"
            ?loop=${this.config.video_loop || false}
            ?autoplay=${this.config.video_autoplay !== false}
            ?muted=${this.config.video_muted !== false}
            @loadstart=${this._onVideoLoadStart}
            @loadeddata=${this._onMediaLoaded}
            @error=${this._onMediaError}
            @canplay=${this._onVideoCanPlay}
            @loadedmetadata=${this._onVideoLoadedMetadata}
            @play=${this._onVideoPlay}
            @pause=${this._onVideoPause}
            @ended=${this._onVideoEnded}
            @seeking=${this._onVideoSeeking}
            @pointerdown=${(e) => { e.stopPropagation(); this._showButtonsExplicitly = true; this._startActionButtonsHideTimer(); this.requestUpdate(); }}
            @pointermove=${(e) => { e.stopPropagation(); this._showButtonsExplicitly = true; this._startActionButtonsHideTimer(); }}
            @touchstart=${(e) => { e.stopPropagation(); this._showButtonsExplicitly = true; this._startActionButtonsHideTimer(); this.requestUpdate(); }}
          >
            <source src="${this.mediaUrl}" type="video/mp4">
            <source src="${this.mediaUrl}" type="video/webm">
            <source src="${this.mediaUrl}" type="video/ogg">
            <p>Your browser does not support the video tag. <a href="${this.mediaUrl}" target="_blank">Download the video</a> instead.</p>
          </video>
          ${this._renderVideoInfo()}
        ` : (this.config?.transition?.duration ?? 300) === 0 ? html`
          <!-- V5.6: Instant mode - single image, no layers -->
          <img 
            src="${this.mediaUrl}" 
            alt="${this.currentMedia.title || 'Media'}"
            @error=${this._onMediaError}
            @load=${this._onMediaLoaded}
          />
        ` : (this._frontLayerUrl || this._backLayerUrl) ? html`
          <!-- V5.6: Crossfade with two layers (only render when we have image URLs) -->
          ${this._frontLayerUrl ? html`
            <img 
              class="image-layer ${this._frontLayerActive ? 'active' : 'inactive'}"
              src="${this._frontLayerUrl}" 
              alt="${this.currentMedia.title || 'Media'}"
              @error=${this._onMediaError}
              @load=${this._onMediaLoaded}
            />
          ` : ''}
          ${this._backLayerUrl ? html`
            <img 
              class="image-layer ${!this._frontLayerActive ? 'active' : 'inactive'}"
              src="${this._backLayerUrl}" 
              alt="${this.currentMedia.title || 'Media'}"
              @error=${this._onMediaError}
              @load=${this._onMediaLoaded}
            />
          ` : ''}
        ` : ''}
        ${this._renderNavigationZones()}
        ${this._renderMetadataOverlay()}
        ${this._renderDisplayEntities()}
        ${this._renderClock()}
        ${this._renderActionButtons()}
        ${this._renderNavigationIndicators()}
        ${this._renderInfoOverlay()}
      </div>
    `;
  }
  
  _renderNavigationZones() {
    // V4: Check if navigation zones should be shown
    // For single_media mode, don't show navigation zones
    if (this.config.media_source_type === 'single_media') {
      return html``;
    }
    
    // V4: Respect enable_navigation_zones config option
    if (this.config.enable_navigation_zones === false) {
      return html``;
    }
    
    // V4-style navigation zones with keyboard support
    return html`
      <div class="navigation-zones">
           <div class="nav-zone nav-zone-left ${this._showButtonsExplicitly ? 'show-buttons' : ''}"
             @click=${async (e) => { 
            e.stopPropagation(); 
            // Navigate first
            await this._loadPrevious(); 
            // If buttons are showing, restart the 3s timer to auto-hide
            if (this._showButtonsExplicitly) { this._startActionButtonsHideTimer(); }
             }}
             @keydown=${this.config.enable_keyboard_navigation !== false ? this._handleKeyDown : null}
             tabindex="0"
             title="Previous">
        </div>
           <div class="nav-zone nav-zone-right ${this._showButtonsExplicitly ? 'show-buttons' : ''}"  
             @click=${async (e) => { 
            e.stopPropagation(); 
            // Navigate first
            await this._loadNext(); 
            // If buttons are showing, restart the 3s timer to auto-hide
            if (this._showButtonsExplicitly) { this._startActionButtonsHideTimer(); }
             }}
             @keydown=${this.config.enable_keyboard_navigation !== false ? this._handleKeyDown : null}
             tabindex="0"
             title="Next">
        </div>
      </div>
    `;
  }
  
  // V4: Pause indicator (copied from ha-media-card.js line 3830)
  _renderPauseIndicator() {
    // Only show in folder mode when paused
    if (!this._isPaused || !this.config.is_folder) {
      return html``;
    }
    
    return html`
      <div class="pause-indicator">⏸️</div>
    `;
  }

  // V4 CODE: Kiosk indicator (line 3847-3874)
  _renderKioskIndicator() {
    // Show kiosk exit hint if kiosk mode is configured, indicator is enabled, and kiosk mode is active
    if (!this._isKioskModeConfigured() || 
        this.config.kiosk_mode_show_indicator === false) {
      return html``;
    }

    // Only show hint when kiosk mode boolean is actually 'on'
    const entity = this.config.kiosk_mode_entity.trim();
    if (!this.hass?.states?.[entity] || this.hass.states[entity].state !== 'on') {
      return html``;
    }

    // Detect which gesture has toggle-kiosk action
    let actionText = null;
    if (this.config.tap_action?.action === 'toggle-kiosk') {
      actionText = 'Tap';
    } else if (this.config.hold_action?.action === 'toggle-kiosk') {
      actionText = 'Hold';
    } else if (this.config.double_tap_action?.action === 'toggle-kiosk') {
      actionText = 'Double-tap';
    }

    // Only show hint if a toggle-kiosk action is configured
    if (!actionText) return html``;
    
    return html`
      <div class="kiosk-exit-hint">
        ${actionText} to exit full-screen
      </div>
    `;
  }

  _renderControls() {
    // TODO: Implement proper navigation controls after refactoring to unified queue/history
    // For now, controls are disabled - only click zones work
    return html``;
  }

  /**
   * Render side panel (burst review, queue preview, history, etc.)
   */
  _renderPanel() {
    if (!this._panelOpen) return html``;

    return html`
      <div class="side-panel ${this._panelMode || ''}">
        ${this._renderPanelHeader()}
        ${this._renderThumbnailStrip()}
      </div>
    `;
  }

  /**
   * Render panel header with title and close button
   */
  _renderPanelHeader() {
    let title = 'Panel';
    let subtitle = '';

    if (this._panelMode === 'burst') {
      title = '📸 Burst Review';
      subtitle = `${this._panelQueue.length} photos in this moment`;
    } else if (this._panelMode === 'related') {
      title = '📅 Same Date';
      subtitle = `${this._panelQueue.length} media items from this date/time`;
    } else if (this._panelMode === 'on_this_day') {
      const today = new Date();
      const monthDay = today.toLocaleDateString('en-US', { month: 'short', day: 'numeric' });
      const currentYear = today.getFullYear();
      // Calculate year range from photos if available, otherwise show reasonable range
      let yearRange = '';
      if (this._panelQueue.length > 0) {
        const years = this._panelQueue.map(item => {
          const timestamp = item.date_taken || item.created_time;
          return new Date(typeof timestamp === 'number' ? timestamp * 1000 : timestamp).getFullYear();
        }).filter(y => !isNaN(y));
        if (years.length > 0) {
          const minYear = Math.min(...years);
          const maxYear = Math.max(...years);
          yearRange = minYear === maxYear ? ` ${minYear}` : ` (${minYear}-${maxYear})`;
        }
      }
      title = `📆 ${monthDay} Through the Years${yearRange}`;
      subtitle = `${this._panelQueue.length} media items across years`;
    } else if (this._panelMode === 'queue') {
      title = '📋 Queue';
      const queueLength = this.navigationQueue?.length || 0;
      const currentPos = this.navigationIndex + 1;
      subtitle = `Position ${currentPos} of ${queueLength}`;
    } else if (this._panelMode === 'history') {
      title = '🕐 History';
      subtitle = `${this._panelQueue.length} recent items`;
    }

    return html`
      <div class="panel-header">
        ${this._panelMode === 'on_this_day' ? html`
          <!-- On This Day: Special layout with stacked elements -->
          <div class="panel-title">
            <div class="title-text">${title}</div>
          </div>
          <div class="panel-header-actions">
            <select 
              class="window-selector" 
              .value=${String(this._onThisDayWindowDays)}
              @change=${this._handleWindowSizeChange}
              title="Adjust date range">
              <option value="0">Exact</option>
              <option value="1">±1 day</option>
              <option value="3">±3 days</option>
              <option value="7">±1 week</option>
              <option value="14">±2 weeks</option>
            </select>
            <label class="randomize-checkbox" title="Randomize playback order">
              <input 
                type="checkbox" 
                .checked=${this._playRandomized}
                @change=${(e) => { this._playRandomized = e.target.checked; this.requestUpdate(); }}
              />
              <span>🎲 Randomize</span>
            </label>
            <button 
              class="panel-action-button" 
              @click=${this._playPanelItems} 
              title="Insert into queue and play">
              ▶️ Play These
            </button>
          </div>
          <button class="panel-close-button" @click=${this._exitPanelMode} title="Close panel">
            ✕
          </button>
          ${subtitle ? html`<div class="panel-subtitle-below">${subtitle}</div>` : ''}
        ` : html`
          <!-- Standard layout for other modes -->
          <div class="panel-title">
            <div class="title-text">${title}</div>
            ${subtitle ? html`<div class="subtitle-text">${subtitle}</div>` : ''}
          </div>
          <div class="panel-header-actions">
            ${(this._panelMode === 'burst' || this._panelMode === 'related') ? html`
              <label class="randomize-checkbox" title="Randomize playback order">
                <input 
                  type="checkbox" 
                  .checked=${this._playRandomized}
                  @change=${(e) => { this._playRandomized = e.target.checked; this.requestUpdate(); }}
                />
                <span>🎲 Randomize</span>
              </label>
              <button 
                class="panel-action-button" 
                @click=${this._playPanelItems} 
                title="Insert into queue and play">
                ▶️ Play These
              </button>
            ` : ''}
          </div>
          <button class="panel-close-button" @click=${this._exitPanelMode} title="Close panel">
            ✕
          </button>
        `}
      </div>
    `;
  }

  /**
   * V5.6: Calculate optimal number of thumbnails to display
   * Target 5-7 rows, adjust based on typical aspect ratio to avoid overlap
   */
  _calculateOptimalThumbnailCount(items) {
    // Target rows (will flex between 5-7 based on content)
    const targetMinRows = 5;
    const targetMaxRows = 7;
    const columns = 2;
    
    // Estimate aspect ratios from a sample of items
    // Use width/height from metadata if available
    const sampleSize = Math.min(20, items.length);
    const aspectRatios = [];
    
    for (let i = 0; i < sampleSize; i++) {
      const item = items[i];
      const width = item.width || item.image_width;
      const height = item.height || item.image_height;
      
      if (width && height) {
        aspectRatios.push(width / height);
      }
    }
    
    // Calculate median aspect ratio (more robust than average)
    let medianAspect = 4/3; // Default fallback
    if (aspectRatios.length > 0) {
      aspectRatios.sort((a, b) => a - b);
      const mid = Math.floor(aspectRatios.length / 2);
      medianAspect = aspectRatios.length % 2 === 0
        ? (aspectRatios[mid - 1] + aspectRatios[mid]) / 2
        : aspectRatios[mid];
    }
    
    // Determine row count based on median aspect ratio
    // Portrait photos (< 1.0): Use more rows (7) since they're taller
    // Square photos (~1.0): Use middle rows (6)
    // Landscape photos (> 1.33): Use fewer rows (5) since they're wider
    let targetRows;
    if (medianAspect < 0.9) {
      targetRows = targetMaxRows; // Portrait-heavy: 7 rows
    } else if (medianAspect < 1.1) {
      targetRows = 6; // Square-ish: 6 rows
    } else {
      targetRows = targetMinRows; // Landscape: 5 rows
    }
    
    return targetRows * columns;
  }

  /**
   * Render horizontal thumbnail strip with time badges
   */
  _renderThumbnailStrip() {
    // For queue mode, read directly from navigationQueue
    const allItems = this._panelMode === 'queue' ? this.navigationQueue : this._panelQueue;
    
    if (!allItems || allItems.length === 0) {
      return html`
        <div class="thumbnail-strip">
          <div class="no-items">No items in ${this._panelMode || 'panel'}</div>
        </div>
      `;
    }

    // V5.6: Calculate optimal thumbnail size to fit 5-7 rows without overlap
    // Based on available height and median aspect ratio of content
    const maxDisplay = this._calculateOptimalThumbnailCount(allItems);
    
    // Initialize unified page start index
    if (this._panelPageStartIndex === undefined || this._panelPageStartIndex === null) {
      if (this._panelMode === 'queue') {
        this._panelPageStartIndex = this.navigationIndex;
      } else {
        this._panelPageStartIndex = 0; // Start at beginning for burst/related
      }
    }
    
    // Auto-adjust page for queue mode only (burst/related stay on current page)
    if (this._panelMode === 'queue' && !this._manualPageChange) {
      const currentPageEnd = this._panelPageStartIndex + maxDisplay;
      
      if (this.navigationIndex < this._panelPageStartIndex) {
        // Navigated backward beyond current page
        this._panelPageStartIndex = Math.max(0, this.navigationIndex - maxDisplay + 1);
      } else if (this.navigationIndex >= currentPageEnd) {
        // Navigated forward beyond current page
        this._panelPageStartIndex = this.navigationIndex;
      }
    }
    
    const displayStartIndex = this._panelPageStartIndex;
    const displayItems = allItems.slice(displayStartIndex, displayStartIndex + maxDisplay);

    // Calculate if we have previous/next pages (for all panel modes)
    const hasPreviousPage = displayStartIndex > 0;
    const hasNextPage = (displayStartIndex + displayItems.length) < allItems.length;
    
    // V5.6: Calculate thumbnail height to fit rows in available space
    // Assumes panel height ~70% of viewport, header ~80px, padding/gap ~150px total
    const viewportHeight = window.innerHeight;
    const availableHeight = (viewportHeight * 0.7) - 230; // Conservative estimate
    const rows = maxDisplay / 2; // 2 columns
    const gapSpace = (rows - 1) * 16; // 16px gap between rows
    const thumbnailHeight = Math.max(100, Math.min(200, (availableHeight - gapSpace) / rows));

    // Resolve all thumbnail URLs upfront (async but doesn't block render)
    displayItems.forEach(async (item) => {
      if (!item._resolvedUrl && !item._resolving) {
        item._resolving = true;
        try {
          // For queue mode, use media_content_id directly; for burst mode, construct from path
          const mediaUri = item.media_source_uri 
            || item.media_content_id 
            || `media-source://media_source${item.path}`;
          const resolved = await this.hass.callWS({
            type: 'media_source/resolve_media',
            media_content_id: mediaUri,
            expires: 3600
          });
          item._resolvedUrl = resolved.url;
          this.requestUpdate();
        } catch (error) {
          console.error('Failed to resolve thumbnail:', error);
        } finally {
          item._resolving = false;
        }
      }
    });

    return html`
      <div class="thumbnail-strip" style="--thumbnail-height: ${thumbnailHeight}px">
        ${hasPreviousPage ? html`
          <button class="page-nav-button prev-page" @click=${() => this._pageQueueThumbnails('prev')}>
            <ha-icon icon="mdi:chevron-up"></ha-icon>
            <div class="page-nav-label">Previous</div>
          </button>
        ` : ''}
        
        ${displayItems.map((item, displayIndex) => {
          const actualIndex = displayStartIndex + displayIndex;
          const isActive = this._panelMode === 'queue' 
            ? actualIndex === this.navigationIndex 
            : actualIndex === this._panelQueueIndex;
          const itemUri = item.media_source_uri || item.media_content_id || item.path;
          // Check multiple sources for favorite status (check rating too - 5 stars = favorite)
          // Queue items store metadata inside item.metadata object
          const isFavoriteFlag = (value) =>
            value === true ||
            value === 1 ||
            value === 'true' ||
            value === '1';
          const isFavorited = isFavoriteFlag(item.is_favorited) ||
                              item.rating === 5 ||
                              isFavoriteFlag(item.metadata?.is_favorited) ||
                              item.metadata?.rating === 5 ||
                              this._burstFavoritedFiles.includes(itemUri) ||
                              (this.currentMedia?.media_content_id === itemUri &&
                                isFavoriteFlag(this.currentMedia?.metadata?.is_favorited));
          
          // Format badge based on mode
          let badge = '';
          if (this._panelMode === 'burst' && item.seconds_offset !== undefined) {
            // Time offset for burst mode
            const absSeconds = Math.abs(item.seconds_offset);
            if (absSeconds < 1) {
              badge = '0s';
            } else if (absSeconds < 60) {
              badge = `${Math.round(absSeconds)}s`;
            } else {
              const minutes = Math.floor(absSeconds / 60);
              const seconds = Math.round(absSeconds % 60);
              badge = seconds > 0 ? `${minutes}m ${seconds}s` : `${minutes}m`;
            }
            // Add sign prefix
            if (item.seconds_offset > 0) badge = `+${badge}`;
            else if (item.seconds_offset < 0) badge = `-${badge}`;
          } else if (this._panelMode === 'queue') {
            // Position indicator for queue mode
            const queuePos = actualIndex + 1;
            const queueTotal = allItems.length;
            badge = `${queuePos}/${queueTotal}`;
          }

          const isVideo = this._isVideoItem(item);
          const videoThumbnailTime = this.config.video_thumbnail_time || 1;
          const isVideoLoaded = isVideo && this._isVideoThumbnailLoaded(item);
          
          return html`
            <div 
              class="thumbnail ${isActive ? 'active' : ''} ${isFavorited ? 'favorited' : ''}"
              @click=${() => this._panelMode === 'queue' ? this._jumpToQueuePosition(actualIndex) : this._loadPanelItem(actualIndex)}
              title="${item.filename || item.path}"
            >
              ${item._resolvedUrl ? (
                isVideo ? html`
                  <video 
                    class="thumbnail-video ${isVideoLoaded ? 'loaded' : ''}"
                    preload="metadata"
                    muted
                    playsinline
                    disablepictureinpicture
                    @click=${(e) => e.preventDefault()}
                    @play=${(e) => e.target.pause()}
                    src="${item._resolvedUrl}#t=${videoThumbnailTime}"
                    @loadeddata=${(e) => this._handleVideoThumbnailLoaded(e, item)}
                    @error=${() => console.warn('Video thumbnail failed to load:', item.filename)}
                  ></video>
                  <div class="video-icon-overlay">🎞️</div>
                ` : html`
                  <img src="${item._resolvedUrl}" alt="${item.filename || 'Thumbnail'}" />
                `
              ) : html`
                <div class="thumbnail-loading">⏳</div>
              `}
              ${badge ? html`<div class="time-badge">${badge}</div>` : ''}
              ${isFavorited ? html`<div class="favorite-badge">♥</div>` : ''}
            </div>
          `;
        })}
        
        ${hasNextPage ? html`
          <button class="page-nav-button next-page" @click=${() => this._pageQueueThumbnails('next')}>
            <div class="page-nav-label">Next</div>
            <ha-icon icon="mdi:chevron-down"></ha-icon>
          </button>
        ` : ''}
      </div>
    `;
  }
}

/**
 * MediaCardEditor - Card editor with full functionality
 * Will be adapted for v5 architecture in next phase
 */<|MERGE_RESOLUTION|>--- conflicted
+++ resolved
@@ -127,8 +127,6 @@
     this._backLayerUrl = ''; // V5.6: Back layer for crossfade
     this._frontLayerActive = true; // V5.6: Which layer is currently visible
     this._pendingLayerSwap = false; // V5.6: Flag to trigger swap after image loads
-<<<<<<< HEAD
-=======
     
     // V5.6: Display Entities System
     this._displayEntitiesVisible = false; // Current visibility state
@@ -142,7 +140,6 @@
     this._evaluatingConditions = false; // Flag to prevent concurrent evaluations
     this._entityStyleCache = new Map(); // entity_id -> string (cached style results)
     
->>>>>>> f999ac15
     this._holdTimeout = null; // V4 hold action detection
     this._debugMode = false; // V4 debug logging (set via YAML config in setConfig)
     this._lastLogTime = {}; // V4 log throttling
@@ -2252,18 +2249,6 @@
         this.requestUpdate();
       } else {
         // Crossfade: set new image on hidden layer, then swap after it loads
-<<<<<<< HEAD
-        if (this._frontLayerActive) {
-          this._backLayerUrl = url;
-        } else {
-          this._frontLayerUrl = url;
-        }
-        
-        // Set flag to trigger swap when the new image loads
-        this._pendingLayerSwap = true;
-        this._transitionDuration = duration;
-        this.requestUpdate();
-=======
         // Special case: If both layers are empty (first load or after video), show immediately without crossfade
         if (!this._frontLayerUrl && !this._backLayerUrl) {
           this._frontLayerUrl = url;
@@ -2283,7 +2268,6 @@
           this._transitionDuration = duration;
           this.requestUpdate();
         }
->>>>>>> f999ac15
       }
     } else {
       // For videos, just clear the image layers immediately
@@ -2310,10 +2294,6 @@
     
     // If already a full URL, use it
     if (mediaId.startsWith('http')) {
-<<<<<<< HEAD
-      this._log('Using direct HTTP URL');
-=======
->>>>>>> f999ac15
       this._setMediaUrl(mediaId);
       this.requestUpdate();
       return;
@@ -2998,13 +2978,8 @@
   }
 
   _onMediaLoaded(e) {
-<<<<<<< HEAD
-    // V4: Only log once when media initially loads
-    if (!this._mediaLoadedLogged) {
-=======
     // Log media loaded for images (videos log in _onVideoLoadStart)
     if (!this._isVideoFile(this.mediaUrl)) {
->>>>>>> f999ac15
       this._log('Media loaded successfully:', this.mediaUrl);
     }
     
@@ -3017,28 +2992,6 @@
     // V5.6: Handle crossfade layer swap when new image loads
     if (this._pendingLayerSwap) {
       const loadedUrl = e?.target?.src;
-<<<<<<< HEAD
-      const newLayerUrl = this._frontLayerActive ? this._backLayerUrl : this._frontLayerUrl;
-      
-      // Only swap if the loaded image is the new layer (not the old one)
-      if (loadedUrl && newLayerUrl && loadedUrl.includes(newLayerUrl.split('?')[0])) {
-        this._pendingLayerSwap = false;
-        
-        // Swap layers to trigger crossfade
-        this._frontLayerActive = !this._frontLayerActive;
-        this.requestUpdate();
-        
-        // Clear old layer after transition
-        const duration = this._transitionDuration || 300;
-        setTimeout(() => {
-          if (this._frontLayerActive) {
-            this._backLayerUrl = '';
-          } else {
-            this._frontLayerUrl = '';
-          }
-          this.requestUpdate();
-        }, duration + 100);
-=======
       const expectedUrl = this.mediaUrl; // Use mediaUrl which has the resolved URL
       
       // Check if the loaded URL matches the expected URL (compare mediaUrl which is the resolved URL)
@@ -3075,7 +3028,6 @@
             this.requestUpdate();
           }, duration + 100);
         }
->>>>>>> f999ac15
       }
     }
     
