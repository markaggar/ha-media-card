--- conflicted
+++ resolved
@@ -918,8 +918,6 @@
     this._fireConfigChanged();
   }
 
-<<<<<<< HEAD
-=======
   _displayEntitiesEnabledChanged(ev) {
     this._config = {
       ...this._config,
@@ -1072,7 +1070,6 @@
     }
   }
 
->>>>>>> f999ac15
   _metadataShowFolderChanged(ev) {
     this._config = {
       ...this._config,
