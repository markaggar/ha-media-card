--- conflicted
+++ resolved
@@ -1,5 +1,3 @@
-<<<<<<< HEAD
-=======
 ## v5.5.0 (In Development)
 ### Added
 - **Burst Review Feature**
@@ -92,7 +90,6 @@
 - **Favorite Detection**: Check both session state and database metadata for displaying hearts
 - **Logging**: Removed excessive debug logging from folder display rendering
 
->>>>>>> 37bd76be
 ## v5.4.0
 ### Added
 - **Custom Date/Time Extraction**
@@ -122,8 +119,6 @@
   - Removed text-shadow from metadata overlay (was causing blurry appearance)
   - Backgrounds now match HA menu bars and footers perfectly in all themes
 
-<<<<<<< HEAD
-=======
 ### Fixed
 - **Sequential Mode Video Looping Bug**
   - Added client-side date sorting safety net in `SequentialMediaIndexProvider`
@@ -135,7 +130,6 @@
   - Improved panel header layout with date as title, controls centered, count below
   - Better visual hierarchy for window selector and Play These button
 
->>>>>>> 37bd76be
 ### UX & Controls
 - Action buttons and navigation zones now have consistent visibility behavior across mouse and touch:
   - Hover behavior is enabled only on mouse devices (`@media (hover: hover) and (pointer: fine)`)
@@ -154,13 +148,10 @@
 - Added card editor UI input for `metadata.scale` (range 0.3–4.0; default 1.0)
 
 ### Fixed
-<<<<<<< HEAD
-=======
 - **Race Condition on Panel Entry**: Fixed race condition where auto-advance could change the displayed photo between button click and panel mode entry
   - Burst and related panels now capture metadata/path snapshots at click time
   - Snapshots passed to `_enterBurstMode()` and `_enterRelatedMode()` methods
   - Ensures panels always show photos related to the exact photo that was visible when button was clicked
->>>>>>> 37bd76be
 - **Navigation After Delete/Edit**: Fixed regression where deleting or editing a photo prevented navigating back to previous images
   - Root cause: Delete/edit handlers were removing items from old v4 `history` array instead of v5.3 `navigationQueue`
   - Solution: Updated both `_performDelete()` and `_performEdit()` to correctly remove from `navigationQueue` and adjust `navigationIndex`
