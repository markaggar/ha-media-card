<<<<<<< HEAD
=======
## v5.6.2 - 2025-12-18

### Fixed
- **Action Button Timeout Not Expiring**: Fixed buttons never disappearing after tapping center to show them
  - Root cause: Slideshow auto-advance was restarting timer in `_loadNext()`/`_loadPrevious()` methods
  - Timer would restart on every slideshow advance before expiring, creating infinite loop
  - Solution: Removed timer restart from automatic navigation methods
  - Timer now expires naturally during slideshow auto-advance
  - Timer only restarts on manual user actions (navigation zones, action buttons)
  - Added debug logging to track timer lifecycle

### Added
- **Smart Touchscreen Timeout for Action Buttons**: Dynamic timeout scales with number of visible buttons
  - Base timeout: 3 seconds for ≤3 buttons
  - Scaling formula: 3s + 1s per additional button (max 15s)
  - Examples: 3 buttons→3s, 5→5s, 8→8s, 10→10s, 15+→15s
  - Touchscreen-only feature, mouse hover behavior unchanged
  - Provides adequate time to select buttons without accidental dismissal

>>>>>>> 2181f96d
## v5.6.1 - 2025-12-17

### Fixed
- **Crossfade Regression in Default Mode**: Fixed images not displaying in default scaling mode without explicit card_height or max_height
  - Root cause: Crossfade layers positioned absolutely needed container with explicit dimensions
  - Solution: Override absolute positioning in default mode using CSS Grid with `grid-area: 1 / 1` to stack layers
  - Layers now use `position: static` in default mode and participate in document flow
  - Container sizes naturally to fit image dimensions while respecting max-height constraints
  - Crossfade transitions work correctly with proper centering in all configurations

## v5.6.0 - 2025-12-16

### Fixed
- **Metadata Display Bug**
  - Fixed metadata overlay not displaying even when data available (filename, location, dates)
  - Root cause: `item.metadata` could be `undefined` instead of `null`
  - Setting `_pendingMetadata = undefined` passed null check but rendered empty
  - Solution: Added `|| null` fallback when setting `_pendingMetadata` to normalize undefined values
  - Metadata now displays reliably for all available fields

- **Video Loop Behavior**
  - Videos now loop continuously until auto-advance timer fires
  - `_onVideoEnded` exits early when `video_loop` enabled (doesn't trigger advance)
  - Timer keeps running during looped video (not stopped)
  - Auto-advance can interrupt loop at configured interval
  - Consistent with expected behavior: loop video, advance when timer expires

- **Display Entities Condition Initialization**
  - Fixed display entities showing all entities initially, ignoring conditions for first few seconds
  - Root cause: `_getFilteredEntities()` assumed `true` for uncached conditions during initialization
  - All entities showed immediately, then filtered correctly after async condition evaluation
  - Solution: Changed to exclude entities with unevaluated conditions (`return false` instead of `return true`)
  - Added else case to hide display when no entities pass conditions
  - Display entities now respect conditions from card initialization

### Added
- **Display Entities Configuration Controls**
  - Added GUI controls for display entities timing configuration (Phase 1 implementation)
  - Three new sliders in card editor when display entities enabled:
    - **Cycle Interval**: 1-60 seconds (default: 10) - time between entity rotations
    - **Transition Duration**: 0-2000ms (default: 500) - fade animation speed
    - **Recent Change Window**: 0-300 seconds (default: 60) - prioritize recently changed entities
  - Enhanced YAML configuration guidance with:
    - Step-by-step instructions to open YAML editor
    - Example configuration snippet with proper indentation
    - Direct link to full documentation
    - Visual callout box with warning icon for better visibility
    - Callout now spans full width (both columns) for better visibility
  - Entity list still configured in YAML (conditions, icons, styling require YAML flexibility)

- **Config UI Reorganization**
  - Split config sections for better organization:
    - New **📊 Display Entities** section with all display entities settings
    - New **🕐 Clock/Date** section with all clock/date settings
    - **📍 Overlay Positioning** section now contains only position dropdowns
  - Conditional positioning: Display entities and clock position dropdowns only show when respective features are enabled
  - Cleaner UI with logical grouping of related settings

- **Code Quality Improvements**
  - Fixed crossfade layer swap race condition with exact normalized URL matching
  - Moved friendly states mapping to static class constant (performance optimization)
  - Added 500ms debouncing for display entities condition evaluation (reduces excessive work)
  - Improved favorite detection logic to handle all truthy value types (string "true", number 1, boolean true)

- **UI/UX Refinements**
  - Standardized all bottom overlay positions to 12px from edge for visual consistency
  - Position indicator dots visible with higher z-index (z-index: 5)
  - Navigation zones reduced to 60x120px (from 80x200px) to avoid interfering with action buttons
  - Video icon with white background badge for clear distinction
  - Favorite badge with higher z-index and box shadow for visibility
- **Clock/Date Overlay**
  - Real-time clock and date display as overlay on media
  - Independent toggles for time and date (can show date-only, time-only, or both)
  - Time formats: 12-hour (3:45 PM) or 24-hour (15:45)
  - Date formats: Long (December 16, 2025) or Short (12/16/2025)
  - Optional background with glassmorphism styling
  - Configurable position (all 6 positions: corners + center-top/center-bottom)
  - Updates every second with proper lifecycle management
  - Example config:
    ```yaml
    clock:
      enabled: true
      position: center-bottom
      show_time: true
      show_date: true
      format: 12h
      date_format: long
      show_background: false  # Optional: transparent with text shadow
    ```

- **Center Positioning for All Overlays**
  - Added `center-top` and `center-bottom` positions to all overlays
  - Available for: metadata, action buttons, position indicator, display entities, clock
  - Center positioning uses `transform: translateX(-50%)` for perfect centering
  - Position indicator dots moved to 4px from bottom when in center-bottom position

- **Global Overlay Opacity Control**
  - Single `overlay_opacity` setting controls ALL overlay backgrounds (default: 0.25)
  - Range: 0 (transparent) to 1 (opaque), adjustable in 0.05 increments
  - Applies to: metadata, clock, display entities, position indicator
  - When opacity ≤ 0.05, backdrop-filter disabled for true transparency
  - Allows opacity as low as 1% (0.01) for minimal visual interference
  - UI control in "Metadata" section of visual editor

- **Friendly State Names for Display Entities**
  - All Home Assistant binary sensor device classes now show user-friendly states
  - Examples: "Detected/Clear" instead of "on/off" for motion sensors
  - "Locked/Unlocked" for locks, "Open/Closed" for doors/windows
  - "Charging/Not Charging" for battery sensors, "Wet/Dry" for moisture
  - Complete mapping for all 26 standard device classes
  - Numeric values automatically rounded to 1 decimal place
  - Falls back to raw state if device class not recognized

- **Panel Thumbnail Improvements**
  - Adaptive thumbnail sizing based on content aspect ratio
  - Portrait photos (< 0.9 ratio): 7 rows, Square photos (~1.0): 6 rows, Landscape photos (> 1.33): 5 rows
  - Dynamic height calculation to fit available vertical space without overlap
  - Video thumbnails now show 🎞️ film strip icon overlay in bottom-right corner
  - Favorite badges (♥) displayed on favorited items in all panel modes
  - Thumbnails properly constrained to grid width (no horizontal overflow)
  - Improved pagination - next/previous buttons work correctly on last page

- **Photo Transitions (Kiosk Enhancement)**
  - Configurable crossfade transitions between images (0-1000ms duration)
  - Visual editor with slider control (default: 300ms)
  - Smooth opacity-based crossfade using double-buffered image layers
  - Instant mode (0ms) bypasses transition system for maximum performance
  - Smart handling: Videos bypass transitions, images crossfade seamlessly
  - Load-triggered swap ensures both images ready before crossfade begins
  - No black flashes or gaps during transitions

- **Display Entities Overlay**
  - Display entity states as overlay on media with automatic rotation
  - Configurable position (top-left, top-right, bottom-left, bottom-right)
  - Cycle through multiple entities with configurable interval (default: 10s)
  - Smooth fade transitions between entities with configurable duration
  - Optional labels for each entity
  - **Icon support** with optional icon and icon_color per entity
  - Glassmorphism styling with backdrop blur
  - **Jinja2 template conditions** to show/hide entities dynamically
  - **Dual template styling support** - JavaScript OR Jinja2 for dynamic styling
  - Recent changes tracking - prioritize entities that changed recently
  - Example config with **JavaScript templates** (synchronous):
    ```yaml
    display_entities:
      enabled: true
      position: top-right
      cycle_interval: 5
      entities:
        - entity: sensor.temperature
          label: "Temp:"
          condition: "{{ states('sensor.temperature') | float > 70 }}"
          styles:
            color: |
              [[[ 
                return stateNum > 80 ? 'red' : 
                       stateNum > 70 ? 'orange' : 'lightblue';
              ]]]
            fontWeight: |
              [[[
                return stateNum > 75 ? 'bold' : 'normal';
              ]]]
    ```
  - Example config with **Jinja2 templates** and **icons**:
    ```yaml
    display_entities:
      enabled: true
      position: bottom-left
      entities:
        - entity: binary_sensor.motion_kitchen
          icon: mdi:motion-sensor
          icon_color: red
          label: "Kitchen"
          condition: "{{ is_state('binary_sensor.motion_kitchen', 'on') }}"
          styles:
            color: "{% if is_state('binary_sensor.motion_kitchen', 'on') %}red{% else %}lightblue{% endif %}"
            fontSize: "{{ '24px' if is_state('binary_sensor.motion_kitchen', 'on') else '16px' }}"
        - entity: sensor.temperature
          icon: mdi:thermometer
          styles:
            iconColor: "{{ 'red' if states('sensor.temperature') | float > 80 else 'orange' }}"
            color: "{{ 'red' if states('sensor.temperature') | float > 80 else 'orange' if states('sensor.temperature') | float > 70 else 'lightblue' }}"
            fontWeight: "{{ 'bold' if states('sensor.temperature') | float > 75 else 'normal' }}"
    ```
  - **JavaScript template context** (synchronous evaluation):
    - `entity` - Full entity state object
    - `state` - String state value (e.g., "on"/"off")
    - `stateNum` - Parsed numeric value
  - **Jinja2 templates** (async with caching):
    - Use Home Assistant's full Jinja2 environment
    - Access to `states()`, `is_state()`, `state_attr()`, etc.
    - Results cached for performance
    - Re-evaluated when entity states change

## v5.5.0
### Fixed
- **Panel Opening Position with Fixed Card Height**
  - Panel now opens on right side (not bottom) when using fixed card height in default scaling mode
  - Override `flex-direction` to `row` when panel is open to maintain consistent side-by-side layout
  - Fixes regression where thumbnails appeared below media instead of alongside it

- **Video Thumbnail Click Pause Bug**
  - Fixed slideshow pausing when clicking video thumbnails in panel
  - Root cause: Old video's pause event firing during thumbnail navigation
  - Added `_navigatingAway` flag to `_loadPanelItem()` and `_jumpToQueuePosition()` methods
  - Prevents video pause events from triggering slideshow pause during thumbnail navigation
  - Consistent with existing `_loadNext()` and `_loadPrevious()` flag handling

- **Video Controls Display**
  - Changed default: "Video options: ..." text now hidden by default
  - Logic changed from `if (config.hide_video_controls_display)` to `if (config.hide_video_controls_display !== false)`
  - Removed "Hide Options Display" checkbox from editor UI (no longer needed)
  - Users can still set `hide_video_controls_display: false` in YAML to show text if desired

### Changed
- **Code Quality: Timer Management Refactoring**
  - Extracted duplicated timer pause/resume logic into helper methods `_pauseTimer()` and `_resumeTimer()`
  - Eliminates code duplication between `_handleCenterClick` and `_handlePauseClick` methods
  - Ensures consistent timer behavior across all pause/resume interactions
  - Makes future timer-related updates easier to maintain

### Added
- **Improved Aspect Mode UX**
  - Updated dropdown labels to better describe each mode's behavior
  - Default: "Fixed Height" 
  - Smart Scale: "Leaves Space for Metadata"
  - Viewport Fit: "Maximize Image Size"
  - Viewport Fill: "Edge-to-Edge Immersive"
  - Enhanced documentation explaining differences between modes
  - Fixed video thumbnail CSS scoping to prevent cropping in viewport-fit/viewport-fill modes

- **Burst Review Feature**
  - New "Burst Review" button to review rapid-fire photos taken at the same moment
  - Uses `media_index.get_related_files` service with burst detection mode
  - Time-based filtering (±N seconds) with optional GPS proximity matching
  - Camera burst icon (`mdi:camera-burst`) for quick identification
  - Side panel displays all photos in the burst with thumbnail navigation
  - "Play These" button to inject burst items into navigation queue
  - Favorite selections from burst review can be saved to file metadata
  - Configuration: `action_buttons.enable_burst_review`

- **Through the Years Feature**
  - New "Through the Years" button showing photos from same date across all years (anniversary mode)
  - Uses `media_index.get_random_items` service with anniversary wildcard parameters
  - Supports `anniversary_month`, `anniversary_day`, and `anniversary_window_days` parameters
  - Multiple icon (`mdi:calendar-multiple`) distinguishes from single-year related photos
  - Displays up to 100 random photos from matching dates across entire photo library
  - Results sorted chronologically by year (oldest to newest)
  - Configuration: `action_buttons.enable_on_this_day`
  - **Dynamic window control**: Dropdown in panel header to adjust date range (Exact, ±1, ±3, ±7, ±14 days)
  - Panel opens even with 0 results so user can adjust window size
  - Auto-requeries when window size changes

- **Same Date Feature**
  - New "Same Date" button showing photos from same calendar date
  - Uses `media_index.get_random_items` service with date filtering
  - Displays up to 100 random photos from the selected day
  - Calendar icon (`mdi:calendar-outline`) matches metadata styling
  - Unified paging system with burst and queue preview
  - "Play These" button to inject panel items into navigation queue
  - Configuration: `action_buttons.enable_related_photos`

- **Video Thumbnail Support**
  - Dynamic video thumbnail generation in queue preview using HTML5 video elements
  - Browser-native frame extraction at configurable timestamp (e.g., 1 second into video)
  - Video elements display the extracted frame persistently as thumbnails
  - Session-based state tracking to prevent redundant loading
  - Configuration: `video_thumbnail_time` (seconds, default: 1, supports decimals)
  - Automatic video detection via file extension (.mp4, .mov, .webm, .m4v, .ogg)
  - Smooth opacity transition as thumbnails load (50% → 100%)
  - Muted and paused at specified timestamp for optimal thumbnail display

- **Queue Preview Feature**
  - New "Queue Preview" button in action buttons (playlist icon)
  - Displays upcoming items from navigation queue in side panel
  - Page-based thumbnail navigation with Previous/Next buttons
  - Dynamic thumbnail count based on viewport height
  - Works in both sequential and random modes
  - Configuration options:
    - `action_buttons.enable_queue_preview`: Enable/disable feature
    - `action_buttons.auto_open_queue_preview`: Auto-open panel on card load (detects editor mode properly)
  - Smart paging: manually page through queue or auto-adjust when clicking thumbnails
  - Integrates with burst review: saves and restores queue panel state

- **Burst Metadata Persistence**
  - Save burst review session metadata to all files in a burst group
  - New `burst_favorites` (JSON array) and `burst_count` (integer) metadata fields
  - Metadata persists across sessions and survives file deletions
  - Enables future features: favorite indicators, burst filtering, review status tracking

### Fixed
- **Smart-Scale Aspect Mode Consistency**
  - Unified image and video sizing at 80vh in both panel states (panel-open and panel-closed)
  - Previously: panel-closed used 90vh (images and videos), panel-open used 80vh (images) and 100% (videos)
  - Changed: Reduced panel-closed max-height from 90vh to 80vh to match panel-open behavior
  - Now provides consistent ~20vh buffer space for metadata visibility in all scenarios
  - Creates clearer differentiation from viewport-fit mode (which maximizes image size)

- **Viewport-Fit and Viewport-Fill Thumbnail Cropping**
  - Fixed thumbnails showing cropped/zoomed images in viewport-fit and viewport-fill modes
  - Scoped CSS selectors to `.main-content` to prevent affecting `.thumbnail-video` elements
  - Image thumbnails: Scoped from `.card.panel-open img` to `.card.panel-open .main-content img`
  - Video thumbnails: Scoped from `video` to `.main-content video` for both modes
  - Thumbnails now correctly show full content with `object-fit: contain` in all aspect modes

- **Smart-Scale Vertical Centering**  
  - Fixed panel-open mode not centering images like panel-closed
  - Changed container from `height: 100%` to `height: auto` with matching `min-height: 50vh`
  - Images now properly center vertically in both panel states

- **Sequential Mode Carousel**
  - New file detection now runs when wrapping from end of queue back to position 1
  - Fixes issue where files arriving mid-carousel weren't shown until next full cycle
  - Example: 10-camera carousel, new file arrives at position 5 → now shown when wrapping to position 1
  - Optimal balance: checks at position 1 and wrap point (not every position)

- **Queue Preview Auto-Open in Editor**
  - Fixed queue preview opening while card editor is open, causing jarring resize
  - Now detects editor mode by walking DOM tree to find `HUI-DIALOG-EDIT-CARD` parent
  - Auto-open only happens after closing editor and loading card normally
  
- **Burst Review Improvements**
  - Favorite state restoration when re-entering reviewed burst
  - Heart icons show on thumbnails and main image for pre-favorited photos
  - Session favorites tracked separately and merged with database favorites
  - Always save metadata on panel exit (even with no favorites)

### Changed
- **Feature Naming Consistency**
  - Renamed "At This Moment" → "Burst Review" for clarity
  - Renamed "From This Day" → "Same Date" to avoid confusion with "Through the Years"
  - Renamed "On This Day" → "Through the Years" to better convey cross-year nature
  - Config labels now follow "[Feature] Button" pattern (removed "Enable" prefix from all action buttons)
  - Help text made action-oriented and context-aware (clarifies current media vs today's date)
  - Button tooltips concise (Through the Years includes dynamic date)
  - Panel title icons match action button Material Design Icons (📸=mdi:camera-burst, 📅=mdi:calendar-outline, 📆=mdi:calendar-multiple, 📋=mdi:playlist-play)
- **Backend Integration**: Simplified URI handling - `media_index` now provides `media_source_uri` in burst results
- **Favorite Detection**: Check both session state and database metadata for displaying hearts
- **Logging**: Removed excessive debug logging from folder display rendering

## v5.4.0
### Added
- **Custom Date/Time Extraction**
  - YAML-only configuration to parse dates/times from filenames and/or folder paths
  - New `custom_datetime_format` block:
    - `filename_pattern`: e.g. `YYYY-MM-DD_HH-mm-ss`, `YYYYMMDD_HHmmss`, `YYYYMMDD`
    - `folder_pattern`: e.g. `YYYY/MM/DD`
  - Supported tokens: `YYYY`, `MM`, `DD`, `HH`, `mm`, `ss`
  - Respects `debug_mode: true` and logs extraction attempts/results to console
  - Safe fallback: if custom parsing fails, card falls back to built-in filename patterns; if those fail, EXIF/Media Index is used when available
  - Precedence: folder pattern applies first (when provided and matched), then filename pattern, then built-in patterns
- **Rating/Favorite Display**
  - New `metadata.show_rating` option to display favorite (❤️) and rating (⭐1-5) indicators in metadata overlay
  - Requires Media Index integration for `is_favorited` and `rating` attributes
  - Defaults to `false` (opt-in feature)
  - Editor checkbox: "Show Rating/Favorite"

### Changed
- **Build Process**: Removed Rollup bundling path; concat build is the only supported method (preserves exact class names and avoids runtime renaming issues)
- **Architecture Cleanup**: Resolved circular dependency between `MediaProvider` and `MediaIndexHelper` by inlining the media_index active check in helper (no cross-import)
- **Theme-Aware Backgrounds**: Complete theme integration for seamless blending with Home Assistant interface:
  - Media container background uses `var(--primary-background-color)` (black in dark theme, white in light theme)
  - Metadata and position indicator backgrounds use `rgba(var(--rgb-primary-background-color), 0.60)` with `20px` blur
  - Text color changed to `var(--primary-text-color)` for proper contrast in both themes
  - Video element background set to `transparent` to inherit container theme
  - Fullscreen container respects theme settings
  - Removed text-shadow from metadata overlay (was causing blurry appearance)
  - Backgrounds now match HA menu bars and footers perfectly in all themes

### Fixed
- **Sequential Mode Video Looping Bug**
  - Added client-side date sorting safety net in `SequentialMediaIndexProvider`
  - Re-sorts items by `date_taken` with fallback to `modified_time` and `created_time`
  - Prevents videos with null/missing dates from incorrectly appearing at position 1
  - Fixes infinite loop where "security camera mode" replayed the same video
  - Defense-in-depth: card now corrects sort order even if backend has issues
- **On This Day Panel Layout**
  - Improved panel header layout with date as title, controls centered, count below
  - Better visual hierarchy for window selector and Play These button

### UX & Controls
- Action buttons and navigation zones now have consistent visibility behavior across mouse and touch:
  - Hover behavior is enabled only on mouse devices (`@media (hover: hover) and (pointer: fine)`)
  - Touch interactions (center tap/video touch) explicitly show buttons and nav zones and auto-hide after ~3s of inactivity
  - Navigation zone clicks restart the 3s auto-hide timer after navigation
- Video controls are synced with action buttons: touching the video shows controls and action buttons, both fade after ~3s
- Semi-opaque nav target areas no longer stick on touch; hover-only on mouse, explicit-only on touch
- Edit and delete buttons now scale on hover (`transform: scale(1.15)`) to match other action buttons
- Removed colored background overlays from edit/delete button hover states for consistency

### Visual Hierarchy
- Z-index tuning so overlays/buttons stay below the HA header bar when scrolling

### Scaling
- Container-query based scaling for metadata and position indicator using `cqi` units and `--ha-media-metadata-scale`
- Added card editor UI input for `metadata.scale` (range 0.3–4.0; default 1.0)

### Fixed
- **Race Condition on Panel Entry**: Fixed race condition where auto-advance could change the displayed photo between button click and panel mode entry
  - Burst and related panels now capture metadata/path snapshots at click time
  - Snapshots passed to `_enterBurstMode()` and `_enterRelatedMode()` methods
  - Ensures panels always show photos related to the exact photo that was visible when button was clicked
- **Navigation After Delete/Edit**: Fixed regression where deleting or editing a photo prevented navigating back to previous images
  - Root cause: Delete/edit handlers were removing items from old v4 `history` array instead of v5.3 `navigationQueue`
  - Solution: Updated both `_performDelete()` and `_performEdit()` to correctly remove from `navigationQueue` and adjust `navigationIndex`
  - Backward navigation now works correctly after any delete or edit operation
- **Auto-Refresh for Sequential Media Index Mode**: Fixed folder mode with media_index not auto-refreshing or responding to refresh button
  - Root cause: `SequentialMediaIndexProvider._queryOrderedFiles()` was not adding `media_content_id` to transformed items, causing `_refreshQueue()` validation to reject all items
  - Solution: Added `media_content_id: mediaId` to item transformation in `_queryOrderedFiles()` method
  - Queue refresh now correctly populates navigationQueue with valid items from media_index
  - Both auto-refresh timer and manual refresh button now work correctly in folder mode with sequential media_index provider
- **Error State Auto-Recovery**: Fixed media loading errors getting stuck without retry attempts
  - Changed misleading "Configuration Error" label to "Media Loading Error" for accuracy
  - Auto-refresh timer now detects error state and automatically clears it to retry loading
  - Errors are retried on next timer cycle (every N seconds based on `auto_refresh_seconds`)
  - Particularly helpful for intermittent network issues with security camera feeds
  - Card will continuously retry until media loads successfully

### Stability & Cleanups
- Removed temporary debug `console.log` statements added during investigation
- Internal comments updated for v5.4 context

### Other Improvements
- Metadata now refreshes alongside image changes: on manual refresh and when advancing to next/previous media, metadata (EXIF, location, dates) is re-resolved to ensure up-to-date display
- Config editor prioritizes `media_source_uri` when a Media Index entity is selected (auto-populates folder path correctly)
- Media browser defaults to `media_source_uri` when available for better URI-first workflows
- Video autoplay/muted checkboxes in editor now reflect correct defaults (`true`)
- Provider logging tightened: FolderProvider null-item warnings moved to debug logging
- Git workflow docs updated: `dev` is the active development branch

### Notes
- This release focuses on polished touch/mouse parity for controls and predictable auto-hide timing.

# Changelog

All notable changes to this project will be documented in this file.

The format is based on [Keep a Changelog](https://keepachangelog.com/en/1.0.0/),
and this project adheres to [Semantic Versioning](https://semver.org/spec/v2.0.0.html).

## [5.3.0]

### Added
- **Dynamic Filter System**: Real-time media filtering with entity-based controls
  - Filter by favorites (`filters.favorites: true` or entity reference like `input_boolean.slideshow_favorites`)
  - Filter by date range (`filters.date_range.start` and `filters.date_range.end` with static dates or `input_datetime` entities)
  - Entity resolution supports: `input_boolean`, `input_datetime`, `input_number`, `input_text`, `input_select`, `sensor`
  - Real-time updates: Card responds immediately when filter entities change (no page reload needed)
  - Subscribes to `state_changed` events for filter entities only (efficient callback-level filtering)
  - Date filtering uses EXIF `date_taken` with fallback to file modification time via `COALESCE` in backend queries
  - Visual config editor with dedicated Filters section
  - Queue statistics events (`media_card_queue_stats`) for template sensor integration
  - Clear error messages when no items match filter criteria (no silent fallback)
  - Compatible with Media Index v1.4.0+ backend integration
- **Navigation Queue Architecture**: Complete rewrite of navigation system for better reliability and wraparound support
  - Three-layer architecture: Provider Queue → Navigation Queue → History
  - Navigation Queue is what users navigate through (populated on-demand from provider)
  - Dynamic sliding window (default 200 items based on `slideshow_window * 2`)
  - Perfect wraparound for small collections (≤200 items) - pre-loads all items at startup
  - Efficient on-demand loading for large collections with sliding window behavior
  - Position indicator shows "X of Y" when exploring, "X" when caught up
  - Backward navigation wraps to last loaded item (always works within window)
  - Forward navigation always tries provider before wrapping (discovers new items)
  - Fixes "can't go back from first image" bug in small collections
  - Provider-specific pre-load strategies:
    - Sequential mode: Calls `getNext()` with `disableAutoLoop` flag
    - Random mode: Manually transforms queue items (can't disable auto-refill)
- **Fixed Card Height**: New `card_height` configuration option (100-5000 pixels) - *Contributed by [@BasicCPPDev](https://github.com/BasicCPPDev) in [PR #37](https://github.com/markaggar/ha-media-card/pull/37)*
  - Sets exact card height instead of letting content determine size
  - Applies only in default mode (not when aspect ratio is set)
  - Takes precedence over `max_height_pixels` when both are configured
  - Media scales to fit within container while maintaining aspect ratio
  - Perfect for consistent dashboard layouts
- **Default Zoom Level**: New `default_zoom` configuration option (1-5x) - *Contributed by [@BasicCPPDev](https://github.com/BasicCPPDev) in [PR #37](https://github.com/markaggar/ha-media-card/pull/37)*
  - Images automatically load pre-zoomed to the specified level
  - Works in both single media and folder modes
  - Click image to reset zoom, works with existing zoom toggle feature
  - Useful for camera feeds or images where you want to focus on a specific area
- **Filename Date Pattern**: Added `YYYYMMDDHHmmSS` pattern (e.g., `20250920211023`) for datetime extraction from filenames without separators
- **Debug Button**: New YAML-only `debug_button` configuration for dynamic debug mode control
  - Action button to toggle debug logging on/off without page reload
  - Persists debug_mode state to card configuration (survives page reloads)
  - Uses `this.config` for config-changed event to ensure proper Lovelace persistence
  - Active state shown with warning color (orange) and filled bug icon
  - Position follows `action_buttons.position` setting
  - YAML-only configuration (not exposed in visual editor)
  - Usage: `debug_button: true` in card YAML
- **Refresh Button**: New action button to manually reload current media
  - Appears between pause and fullscreen buttons in action button group
  - Re-resolves media URL to get fresh authentication tokens (useful for Synology/Immich signed URLs)
  - Adds cache-busting timestamp to force browser to reload updated files
  - Position order: pause → refresh → fullscreen → info → favorite → edit → delete
- **Unified Auto-Refresh Configuration**: Simplified refresh/advance timing configuration
  - Removed nested `single_media.refresh_seconds` in favor of top-level `auto_refresh_seconds`
  - `auto_refresh_seconds` now available in both single media and folder modes
  - In folder mode: `auto_advance_seconds` takes priority, `auto_refresh_seconds` used as fallback
  - Enables camera snapshot reloading in folder mode without auto-advancing
- **Consolidated Overlay Positioning**: New unified "Overlay Positioning" configuration section in editor
  - Single location to configure metadata overlay position (bottom-left, bottom-right, top-left, top-right)
  - Action buttons corner position (top-right, top-left, bottom-right, bottom-left)
  - Position indicator corner placement (bottom-right, bottom-left, top-right, top-left)
  - Simplifies UI configuration with clear help text for each option
- **Video Interaction Detection**: Videos now play to completion when user interacts with them (pause, seek, or click), ignoring `video_max_duration` timeout
- **Video Defaults**: New card instances now default to `video_autoplay: true` and `video_muted: true` for better out-of-box UX
- **Adaptive Buffer Sizing**: SubfolderQueue automatically adjusts buffer requirements based on collection size
  - Small collections (< 30 files) use 50% buffer (minimum 5 items)
  - Large collections use standard buffer calculation
  - Prevents infinite scanning loops in small folders
- **Configurable Position Indicator Corner**: Position indicator ("X of Y" counter) can now be placed in any corner via `position_indicator.position` config
- **PR #37 Integration**: Integrated community contributions with enhancements - *Contributed by [@BasicCPPDev](https://github.com/BasicCPPDev)*
  - Fixed card_height validation to properly clamp values (100-5000 pixels)
  - Enhanced default_zoom with proper null checking and validation
  - Improved error handling throughout

### Fixed

- **Sequential Mode File Ordering**: Fixed files with date-based filenames appearing in wrong order
  - **Root Cause**: `extractFilename()` incorrectly parsing Immich URIs (returned "jpeg" instead of full filename)
  - **Solution**: Use `file.title` directly (provided by media source) instead of parsing complex URIs
  - **Impact**: Date extraction now works correctly for Immich, local files, and all media sources
  - **Universal Sorting**: Works with any media source that provides filename in title property
- **Sequential Mode Chronological Order**: Fixed automatic shuffle destroying sorted order in sequential mode
  - **Root Issue**: SubfolderQueue was calling `shuffleQueue()` during file addition (batch shuffle every ~100 files)
  - **Mode Detection Fix**: Mode detection used wrong config path (`this.config.mode` instead of `this.card.config.folder_mode`)
  - **Solution**: Sequential mode now correctly skips all shuffle logic to preserve sorted order
  - **Slideshow Window Compliance**: Fixed SubfolderQueue not respecting `slideshow_window` limit in sequential mode
    - Queue now stops scanning when `slideshow_window` target reached
    - Prevents unnecessary folder scanning for large collections
    - Improves performance and startup time
  - **Enhanced sorting for all media sources**:
    - Reolink: Extracts second timestamp from pipe-delimited URI for accurate video start time
    - Date-based filenames: Uses `MediaProvider.extractDateFromFilename()` for standard patterns
    - Supports: `YYYY-MM-DD`, `YYYYMMDD`, `YYYYMMDD_HHMMSS`, `MM-DD-YYYY`, and other formats
    - Alphabetical fallback: Files without dates sort by title/filename
    - Timestamps always sorted before non-dated files (prevents mixing)
  - **Recursive Folder Scanning**: Full support for deep folder hierarchies with proper sequential ordering
  - **Media Browser Integration**: Files from browse_media API correctly recognized and sorted
  - Works seamlessly with Reolink, Immich, Synology, local files, and any media source
- **Debug Button Persistence**: Fixed debug button to properly update and persist `debug_mode` config
  - Direct config update bypasses `setConfig()` defaults that were resetting the value
  - Forces re-render to update button visual state immediately
  - Debug mode now correctly persists across page reloads
- **Confirmation Dialog Layering**: Fixed delete/edit confirmation dialogs appearing behind other cards
  - Removed `isolation: isolate` CSS rule that was trapping z-index within card's stacking context
  - Increased dialog backdrop z-index to 999999 (from 10000)
  - Dialogs now properly appear above all other dashboard cards
- **Media Index Actions**: Fixed `targetPath` undefined variable bugs in delete, edit, and favorite handlers
  - All three functions now correctly use `targetUri` parameter
  - Fixes "Failed to delete/edit/favorite media" errors
- **Z-Index Layering**: Reduced z-index values for metadata overlay, position indicator, and dots indicator
  - Metadata overlay: 11 → 5
  - Position and dots indicators: 15 → 8
  - Prevents card overlays from showing through Home Assistant dialogs and popups
  - Added `isolation: isolate` to contain z-index stacking within the card
- **Folder Display Logic**: Fixed `show_root_folder` metadata option to properly show first and last folder names
  - When enabled: displays "FirstFolder...LastFolder" format for nested paths
  - When disabled: displays only the immediate parent folder name
  - Respects configured scan prefix from `folder.path` to show relative paths correctly
- **Auto-Refresh in Folder Mode**: Corrected behavior to reload current image instead of advancing to next
  - Single media mode with `auto_refresh_seconds` reloads the same image (cache-busting)
  - Folder mode distinguishes between refresh (reload current) and advance (next image)
- **Folder Display Performance**: Implemented memoization to eliminate repeated path calculations during re-renders
  - Cache invalidated automatically when media changes
  - Significant performance improvement for cards with frequent re-renders
- **Debug Logging**: Error messages now respect `debug_mode` setting and only appear when explicitly enabled
- **Console Output**: Cleaned up logging with consistent "[MediaCard]" prefix throughout
- **Navigation Queue Pre-loading**: Fixed pre-loading behavior to only apply to sequential mode
  - Random mode no longer pre-loads entire queue (prevents memory issues with large collections)
  - Sequential mode pre-loads for perfect wraparound in small collections
  - Resolves performance issues when switching between providers
- **Duplicate Detection**: Improved duplicate detection in navigation queue to prevent same file appearing multiple times
- **Error Message Display**: Card now displays error messages in UI when initialization fails
  - Provides clear feedback when configuration issues occur
  - Helps users diagnose problems without checking browser console
- **Media Index Fallback**: Removed silent fallback to SubfolderQueue when Media Index fails
  - Clear error messages when no items match filter criteria
  - Prevents confusing behavior where filters appear ignored
- **Filter Validation**: Properly validates filter results and shows error when all items excluded
- **Queue Stats Events**: Fixed sendMessage promise handling to avoid undefined errors
  - Event bus properly emits `media_card_queue_stats` events
  - History tracking cleared correctly on navigation
- **Dynamic Filter Updates**: Filter entity subscriptions properly managed
  - Card responds immediately to entity state changes
  - Efficient callback-level filtering prevents unnecessary updates
- **Debug Mode Pass-Through**: Fixed debug_mode not being passed to SubfolderQueue
  - Debug logging now works correctly in all provider modes
  - Diagnostic logs appear when debug_mode: true in configuration
- **Class Naming**: Renamed internal classes from MediaCardV5a to MediaCard for consistency
  - All log messages now use [MediaCard] prefix
  - Cleaner codebase ready for v5.3.0 release
- **Media Browser Navigation**: Fixed media browser to work with filesystem paths
  - Converts filesystem paths to `media-source://` URIs for browse_media API compatibility
  - Added "Up to Parent Folder" button for easier navigation when opening at non-root paths
  - Improved placeholder styling with better contrast between placeholder and actual input text
- **Reolink/Synology Integration**: Fixed SubfolderQueue scanning for media sources without `media_class` property
  - Reolink and Synology DSM don't always set `media_class` in browse_media responses
  - Added fallback to extension-based filtering (`.jpg`, `.mp4`, etc.) when `media_class` missing
  - Resolves "0 files found" issue in Reolink and Synology folder scans
  - Works seamlessly with any media source (Immich, Reolink, Synology, local files)

### Changed
- **Cache-Busting Timestamp Logic**: Consolidated into `_addCacheBustingTimestamp()` helper method
  - Used by both auto-refresh and manual refresh for consistency
  - Intelligently handles signed URLs (never modifies authSig signatures)
  - Adds timestamp parameter to force browser cache reload when file content changes
- **URI-Based Media Index Workflow**: Card now uses `media_source_uri` exclusively with Media Index services
  - All service calls (`mark_favorite`, `delete_media`, `mark_for_edit`, `get_file_metadata`) use `media_source_uri` parameter
  - Removed frontend path manipulation (`_convertToFilesystemPath()` method eliminated)
  - Backend (Media Index) handles all URI ↔ path conversions
  - Cleaner code architecture aligned with Home Assistant's media-source system
- Optimized hass property setter to reduce logging noise (only logs on first call)
- Video element now uses proper boolean logic for autoplay/muted attributes (`!== false` instead of `|| false`)
- Editor UI reorganized for better clarity with consolidated overlay positioning section
- Refresh timer configuration moved to "Image Options" section (always visible, not mode-dependent)

### Media Index Integration Updates (v1.4.0 recommended)

**Note**: Media Card v5.3.0 works with all Media Index versions. For full URI-based workflow support, update to Media Index v1.4.0+.

- **Complete Media-Source URI Support**: All Media Index services now support URIs throughout
  - **Folder Filtering**: `get_random_items` and `get_ordered_files` accept `media-source://` URIs for `folder` parameter
  - **Individual File Operations**: All services accept `media_source_uri` parameter as alternative to `file_path`
    - `get_file_metadata`: Accepts either `file_path` OR `media_source_uri`
    - `geocode_file`: Accepts `file_path`, `file_id`, OR `media_source_uri`
    - `mark_favorite`: Accepts either `file_path` OR `media_source_uri`
    - `delete_media`: Accepts either `file_path` OR `media_source_uri`
    - `mark_for_edit`: Accepts either `file_path` OR `media_source_uri`
  - **Response Items**: Both `get_random_items` and `get_ordered_files` return both `path` and `media_source_uri` for each item
- **Automatic URI Construction**: Media Index automatically constructs `media_source_uri` from `base_folder` if not specified
  - Format: `media-source://media_source` + `base_folder`
  - Example: `/media/Photo/PhotoLibrary` → `media-source://media_source/media/Photo/PhotoLibrary`
- **Sensor Attribute Exposure**: `media_source_uri` configuration exposed as sensor state attribute for verification
- **Full Backward Compatibility**: All services maintain complete backward compatibility with `file_path`-only usage

**When to Configure `media_source_uri` Explicitly**:

Automatic construction works for standard paths under `/media`. **You MUST configure `media_source_uri` explicitly** when using custom `media_dirs` mappings in your Home Assistant configuration:

```yaml
# configuration.yaml - Custom media_dirs example
homeassistant:
  media_dirs:
    media: /media
    camera: /config/camera
    local: /config/www/local  # Maps media-source://media_source/local to filesystem /config/www/local
```

In this case, automatic construction would produce incorrect URIs because the filesystem path differs from the media-source URI path:

```yaml
sensor:
  - platform: media_index
    name: "LocalPhotos"
    base_folder: "/config/www/local/photos"  # Filesystem path
    media_source_uri: "media-source://media_source/local/photos"  # Must specify - URI path differs!
```

**Configuration Examples**:

Standard paths (automatic construction works):
```yaml
sensor:
  - platform: media_index
    name: "PhotoLibrary"
    base_folder: "/media/Photo/PhotoLibrary"
    # media_source_uri auto-constructed: media-source://media_source/media/Photo/PhotoLibrary
```

Custom media_dirs (explicit configuration required):
```yaml
sensor:
  - platform: media_index
    name: "LocalPhotos"
    base_folder: "/config/www/local/photos"
    media_source_uri: "media-source://media_source/local/photos"  # Required - maps to custom media_dir
```

**Card Configuration** (works with both URI and path formats):
```yaml
folder:
  path: media-source://media_source/local/ai_image_notifications  # URI format
  # OR
  path: /config/www/local/ai_image_notifications  # Path format (legacy)
  use_media_index_for_discovery: true
media_index:
  entity_id: sensor.media_index_config_www_local_total_files
```

## [5.1.0] - 2025-11-15

### Added
- **Max Height Control**: New `max_height_pixels` configuration option to set custom media container height (preserves aspect ratio)
- **Non-Recursive Scanning**: Media Index backend support for `recursive` parameter in `get_random_items` service
- **File Validation**: Media Index items verified for existence before rendering

### Fixed
- **Immich Integration**: Complete compatibility with Home Assistant's Immich media source
  - Thumbnail 401 authentication errors resolved (use fullsize URLs with authSig tokens)
  - Filename extraction from pipe-delimited format (`filename.jpg|image/jpeg`)
  - Media type filtering broken by pipe suffix in filenames
  - Folder path extraction from pipe-separated structure
  - Centralized file type detection with HEIC support
- **Sequential Mode**: Fixed slideshow stopping when looping back in non-recursive mode
  - Excluded files (marked for editing/deletion) now cleared when restarting sequence
  - Loop-back now triggers correctly when small folder has fewer items than queue size
  - Slideshow continues indefinitely even after marking files for editing
- **Metadata Display**: Metadata and position counters now update in sync with image changes (no premature flash)
- **Sequential Sorting**: Files without datetime stamps appear last in both sort directions, with alphabetical sub-sorting matching the chosen direction
- **Position Indicator**: Enhanced accuracy and stability across all provider types
  - Now resets when queue shrinks significantly (handles filtering/folder changes)
  - Prevents incorrect "5 of 20" displays when only 5 items remain
- **Path Conversion**: Auto-convert filesystem paths to media-source URIs when switching between modes
  - Ensures paths always have leading slash for valid media-source:// URIs
- **Configuration Validation**: Max height pixels now clamped to valid range (100-5000) even when set via YAML
- **Code Quality**: Addressed all automated code review suggestions (recursion protection, input validation, null handling, CSS specificity, queue size tracking, path normalization)

### Changed
- Media Index `get_random_items` service now supports recursive parameter (default: true for backward compatibility)


## [5.0.0] - 2025-11-13

### 🏗️ Major Architecture Refactor

**Provider Pattern Implementation** - Complete reorganization from monolithic to modular architecture with clean separation of concerns.

#### Core Architecture Changes

**Media Provider System**
- **`SingleMediaProvider`**: Handles individual file display with auto-refresh
- **`FolderProvider`**: Manages random, latest, and sequential folder modes with optional recursion through file system scanning
- **`MediaIndexProvider`**: Database-backed selection with enhanced metadata
- **`SequentialMediaIndexProvider`**: Sequential playback with Media Index integration

**Unified Provider Interface**
- Consistent `getNextItem()` / `getPreviousItem()` API across all providers
- Standardized configuration object structure
- Shared reconnection and error handling logic
- Common state management patterns

**Code Organization**
- Refactored ~10,000 lines from single file to logical provider modules
- Separated concerns: media selection, navigation, UI, state management
- Eliminated code duplication across provider types
- Improved maintainability and testability

**Confirmation Dialogs and Template variables**: Styled confirmation dialogs for tap/hold/double-tap actions
  - Template variable support in confirmation messages
  - 11 template variables: `{{filename}}`, `{{filename_ext}}`, `{{folder}}`, `{{folder_path}}`, `{{media_path}}`, `{{date}}`, `{{date_time}}`, `{{location}}`, `{{city}}`, `{{state}}`, `{{country}}`
  - Visual editor support for `confirmation_message` field with template hints
  - Use `confirmation_message` in any action config to show styled dialog before execution

### Fixed
- **Video Autoplay**: Suppressed benign `AbortError` console warnings during rapid media navigation
  - Errors occur when play() is interrupted by navigation (harmless)
  - Real autoplay failures still logged for debugging

### ✨ New Features

#### Kiosk Mode Auto-Enable
- **Entity-Based Activation**: Automatically enter/exit kiosk mode based on entity state

#### Enhanced Thumbnails
- **Delete Confirmation**: Proper image preview in delete confirmation dialog
- **Edit Confirmation**: Show thumbnail when editing media
- **Faster Loading**: Optimized thumbnail generation and caching

#### Fullscreen Button
- **Dedicated Control**: Separate button for fullscreen viewing (not just kiosk mode)
- **Image & Video Support**: Works with both media types
- **Easy Access**: Top-right button placement for quick activation
- **Browser Fullscreen API**: Native fullscreen without kiosk mode integration

### 🔧 Technical Improvements

#### Logging System
- **Conditional Compilation**: Debug logs only active when `debug_mode: true`
- **Localhost Exception**: Automatic debug enable on `localhost` for development
- **Provider-Specific Logs**: Each provider has namespaced logging (`[MediaIndexProvider]`, etc.)
- **Silent Production**: Zero console spam in production (only card loaded + real errors)
- **Debug Queue Mode**: Visual overlay with queue statistics (`debug_queue_mode: true`)

#### Error Handling
- **Comprehensive Error States**: User-friendly messages for all failure scenarios
- **Retry Logic**: Automatic retry with exponential backoff for transient failures
- **Synology Detection**: Special handling for Synology NAS media sources
- **Graceful Degradation**: Fallback behaviors when features unavailable

#### State Management
- **Centralized State**: Single source of truth for card state
- **Provider State Isolation**: Each provider manages own internal state independently
- **History Management**: Consistent navigation history across provider switches
- **Reconnection System**: Automatic recovery from network interruptions

#### Performance Optimizations
- **Smarter Queue Management**: Reduced redundant folder scans
- **Efficient Probability Calculations**: Optimized random selection algorithms
- **Lazy Provider Initialization**: Providers only created when needed
- **Memory Management**: Proper cleanup on provider switches

### 🐛 Bug Fixes

#### Critical Fixes
- **Kiosk Cleanup Error**: Fixed `TypeError: _kioskStateSubscription is not a function`
  - Added type guards before calling subscription cleanup
  - Prevents errors when `disconnectedCallback` called before subscription exists
  
- **Custom Element Registration**: Added guards to prevent re-registration errors
  - Checks `customElements.get()` before `.define()`
  - Prevents "name already used" errors on card reload
  - Duplicate check before `window.customCards.push()`

#### Pause/Resume Timing
- **Video Pause Detection**: Improved detection of manual vs automatic pauses
- **Slideshow Timing**: Better coordination between auto-refresh and pause state
- **Resume Behavior**: Consistent resume timing after manual pause

#### Navigation
- **History Consistency**: Fixed edge cases in navigation history management
- **Boundary Handling**: Improved first/last file detection and behavior
- **Provider Switching**: Smooth navigation when changing providers

#### Reconnection
- **Media Index Reconnect**: Better detection of Media Index availability changes
- **Folder Rescan**: Improved folder refresh after network interruptions
- **State Preservation**: Maintain position/history across reconnection attempts

### 🔄 Breaking Changes

**None** - Complete backward compatibility maintained.

All v4 configurations work without modification. The v5 refactor is an internal improvement with identical external API.

### 📈 Migration Guide

**From v4 to v5**: No changes required. Drop-in replacement.

**Optional New Features**:
```yaml
# Image zoom (new in v5)
zoom_enabled: true
zoom_level: 2.0

# Fullscreen button (new in v5)
show_fullscreen_button: true

# Enhanced debug logging
debug_mode: true  # Now includes provider-specific logs
debug_queue_mode: true  # Visual queue inspector
```

### 📝 Documentation Refactor

**New Documentation Structure**:
- `docs/guides/features.md` - Comprehensive feature documentation (benefit-focused)
- `docs/guides/installation.md` - Detailed installation guide (HACS + manual)
- `docs/guides/configuration.md` - Complete configuration reference with all options
- `docs/guides/examples.md` - Real-world configurations by use case
- `docs/guides/troubleshooting.md` - Solutions to common issues

**README Improvements**:
- Rewritten as benefit-focused landing page (not release notes)
- Removed version-specific language (v5/v4 sections)
- Added quick start guide with common examples
- Links to detailed documentation files
- Professional open-source project structure

**Developer Documentation**:
- `dev-docs/v5-architecture-spec.md` - Provider pattern architecture
- `dev-docs/v5-implementation-plan.md` - Phase-by-phase development plan
- `dev-docs/phase-1a-code-map.md` - V4→V5 code reuse mapping

### 🙏 Acknowledgments

v5 refactor focused on code quality and maintainability while preserving all existing functionality. The provider pattern enables easier feature additions and better testing going forward.

## [4.1.0] - 2025-11-03

### Added - User Experience Enhancements

#### 🖥️ Kiosk Mode Integration

- **Seamless Kiosk Support**: Full integration with HACS Kiosk Mode component for professional fullscreen displays
- **Smart Exit Hints**: Visual indicator appears only when kiosk mode boolean is active, with elegant bottom-center positioning
- **Configurable Exit Gestures**: Support for tap, double_tap, hold, and swipe_down actions to exit kiosk mode
- **State-Aware Visibility**: Exit hint automatically shows/hides based on input_boolean entity state
- **Template Integration**: Uses Home Assistant template syntax for kiosk mode activation: `hide_header: '{{ is_state("input_boolean.kiosk_mode", "on") }}'`
- **Multiple Display Support**: Different boolean entities for living room, bedroom, security monitor setups
- **Automation Ready**: Time-based and motion-triggered kiosk mode activation examples

#### 🎯 Entity Picker Dropdowns

- **Smart Media Index Selection**: Dropdown selector automatically discovers and filters `sensor.media_index_*` entities
- **Input Boolean Picker**: Filtered dropdown for `input_boolean.*` entities used in kiosk mode configuration
- **Error Prevention**: Eliminates typos and configuration errors from manual entity entry
- **Real-Time Validation**: Instantly validates entity availability and state
- **Enhanced User Experience**: Point-and-click configuration instead of remembering entity names

#### 🖼️ Viewport Centering Improvements

- **Fixed Landscape Centering**: Resolved landscape image positioning issues with improved CSS flexbox layout
- **Proper Aspect Ratio**: Landscape images now center correctly in viewport-fit mode without cropping or distortion  
- **Responsive Design**: Maintains proper centering across different screen sizes and orientations
- **Performance Optimized**: Eliminates problematic absolute positioning for smoother rendering

### Enhanced - Configuration Experience

- **Visual Entity Selection**: GUI dropdowns replace error-prone text input for entity configuration
- **Comprehensive Documentation**: Complete kiosk mode setup guide with step-by-step instructions
- **Configuration Examples**: Photo slideshow and security monitor kiosk templates ready to use
- **Pro Tips Section**: Advanced automation and multi-display configuration patterns

### Technical Improvements

- **Flexbox Layout**: Modern CSS layout replaces legacy positioning for better browser compatibility
- **Template Validation**: Proper Home Assistant template syntax in documentation prevents configuration errors
- **State Management**: Improved boolean entity state tracking for reliable kiosk hint visibility

## [4.0.0] - 2025-11-01

### Added - Major Features

#### ⚡ Media Index Integration
- **Lightning-Fast Performance**: Pre-indexed database eliminates folder scanning delays for instant slideshow startup
- **Multi-Instance Support**: Target specific Media Index entities for different media collections
- **True Database Randomization**: SQL-powered random selection eliminates filesystem bias
- **Enhanced Metadata Display**: Rich metadata from Media Index database including GPS locations and EXIF dates
- **Interactive Media Controls**: Favorite, edit, and delete buttons with real-time database synchronization

#### 📍 Rich Metadata & Location Features
- **GPS Location Geocoding**: Automatic reverse geocoding displays "Paris, France" instead of coordinates
- **EXIF Date Display**: Real photo creation dates from camera metadata vs file timestamps  
- **Star Ratings Display**: Shows favorite ratings extracted from photo metadata
- **Configurable Metadata**: Toggle location, date, and rating display independently

#### ⭐ Interactive User Controls
- **Favorite Button**: Star/unstar photos with visual feedback and database persistence
- **Edit Workflow**: Mark photos for editing, then restore when editing complete
- **Safe Delete**: Move unwanted files to junk folder with confirmation dialog
- **Real-Time Updates**: All actions sync instantly with Media Index database

#### 🎲 Advanced Randomization
- **SQL Random Selection**: Database-powered randomization for true random distribution
- **Collection-Wide Scope**: Random selection across entire indexed media collection
- **Exclusion Tracking**: Prevents showing recently deleted or edited files

### Enhanced - Existing Features

#### 🔄 Lifecycle Management
- **Navigation History Persistence**: Maintains slideshow position across view changes and reconnections
- **State Synchronization**: Proper reconnection handling with queue and history restoration
- **Background Pause Management**: Smart pause/resume when switching between views or tabs

#### 🎮 User Experience Improvements  
- **Silent Error Handling**: Auto-skip deleted files without error popups (404 suppression)
- **Preview Protection**: Prevents card initialization during editing mode
- **Flexible API Support**: Compatible with both WebSocket and REST API response formats
- **Circuit Breaker Protection**: Prevents infinite loops on file access issues

### Fixed - Performance & Reliability

#### 🐛 Authentication & File Access
- **File Type Detection**: Improved media type recognition and handling
- **Metadata Synchronization**: Backend metadata used to prevent duplicate rendering

#### 🔄 Navigation & State Management  
- **Queue Refresh Preservation**: Navigation history maintained during random mode queue refreshes
- **Media Type Preferences**: Honors configured media type settings in random mode
- **Favorite Status Persistence**: Maintains favorite status when navigating between images
- **Metadata Counter Sync**: Counters stay synchronized with displayed images

### Migration Notes
- All previous features continue to work without Media Index
- No existing configuration changes required for current users
- Media Index integration is optional but provides significant performance and feature enhancements
- Install Media Index via HACS for enhanced experience

## [3.0.1] - 20250-10-26

### Bug fixes

- **Default changes**: Scan depth is unlimited by default to prevent subfolder queue from failing when there are no images in first few levels.
- **Changing Path destroys queue**: Editing the card and changing the media path destroys the existing queue so you will not so irrelevant images.
- **Background scanning**: Many checks to stop background scanning from continuing when card is not visible, particularly on the old media path.
- **New logging**: Added option to suppress subfolder queue messages for easier debugging (yaml config only - see README.md).

## [3.0.0] - 2025-10-24

### Added - Major Features

#### 📂 Hierarchical Folder Scanning System
- **Smart Queue Management**: Intelligently discovers and selects media across hundreds of folders with thousands of files
- **Progressive Content Discovery**: Shows content immediately while continuing background scanning
- **Equal Probability Mode**: Fair representation ensuring each photo has equal selection chance regardless of folder size
- **Priority Folder Patterns**: Configure specific folders (e.g., "/Camera Roll/") to receive higher selection weight (3x default)
- **Concurrent Scanning**: Multiple folders processed simultaneously for faster discovery
- **Randomized Scan Order**: Folders scanned in random order to prevent alphabetical bias in early queue population
- **Background Pause Detection**: Scanning automatically pauses when card is not visible and resumes on return
- **Queue Persistence**: Maintains queue state when card reconnects to avoid re-scanning

#### 🖼️ Rich Metadata Display System
- **Folder Information**: Shows source folder path with clean presentation
- **Filename Display**: Clean filename with authentication signature removal
- **Smart Date Extraction**: Automatic date parsing from filenames (YYYY-MM-DD, YYYYMMDD, MM-DD-YYYY, and more)
- **Flexible Positioning**: 4 corner placement options (bottom-left, bottom-right, top-left, top-right)
- **Individual Component Toggles**: Enable/disable folder, filename, or date display independently
- **Theme Integration**: Automatically adapts to Home Assistant light/dark themes

#### 🎬 Video Completion Intelligence
- **Auto-advance After Completion**: Videos advance to next item immediately when finished playing
- **Smart Wait Detection**: Handles edge cases where video duration doesn't match actual playback
- **Seamless Integration**: Works with slideshow timing to prevent premature advances

#### ⏸️ Smart Pause Management
- **Video Pause Detection**: Slideshow automatically pauses when user manually pauses a video
- **Manual Pause Control**: Click pause indicator or use keyboard shortcuts
- **Background Activity Management**: Scans and slideshow pause when card not visible
- **Resume on Return**: Automatically resumes when card becomes visible again

### Changed

- **BREAKING (Minor)**: Deprecated `subfolder_queue.queue_size` in favor of unified `slideshow_window` setting
  - Automatic migration: Existing configs migrate on load
  - `slideshow_window` serves dual purpose: hard limit (legacy) or probability target (SubfolderQueue)
  - Default value: 1000 (suitable for both modes)
- Removed `queue_size` field from UI editor
- Improved early queue diversity by randomizing subfolder scan order
- Enhanced logging and debug output for hierarchical scanning

### Fixed

- **Queue Initialization**: Fixed `isScanning` flag stuck in true state causing slideshow to never resume
- **Duplicate Media Loading**: Added `_isLoadingMedia` flag to prevent videos being immediately replaced during startup
- **Priority Patterns UI**: Fixed textarea editing issue where content would reset on each render
- **Path Change Detection**: Fixed `pathChanged` showing undefined on first load
- **Scan Termination**: Fixed premature scan stopping due to bad timeout detection
- **Equal Probability Allocation**: Fixed 0 slot allocation during early discovery phase
- Improved documentation with migration notes and updated examples

## [1.3.2] - 2025-09-23

### Fixed

- **CRITICAL**: Fixed createElement attribute error that prevented card loading in Home Assistant
- Moved setAttribute calls from constructor to connectedCallback() following Web Components best practices
- Resolved "NotSupportedError: Failed to execute 'createElement'" issue

## [1.3.1] - 2025-09-23

### Fixed

- **Video Controls Accessibility**: Navigation zones now exclude bottom 50px to allow access to video controls
- Video pause/seek/volume controls are now fully accessible when navigation zones are enabled
- Added data-media-type attribute for proper CSS targeting of images vs videos

### Changed

- Navigation zones height reduced to calc(100% - 50px) for videos
- Images maintain full-height navigation zones (no controls to interfere with)

## [1.3.0] - 2025-09-23

### Added

- **Enhanced Navigation Zones**: Improved from 3-zone to 4-zone layout (20%/25%/30%/25%)
- **Neutral Zone**: 30% width center area dedicated for tap/hold actions
- **Conflict Resolution**: Tap/hold actions no longer interfere with navigation zones

### Changed

- Navigation zone restructuring prevents conflicts between navigation and tap/hold interactions
- Better separation of interaction areas for improved user experience

### Removed

- Unnecessary back button implementation (existing behavior was correct by design)
- Cleaned up redundant media browser navigation code

## [1.2.8] - 2025-09-23

### Fixed

- **Pause/Resume Functionality**: Fixed pause showing icon but images continuing to advance
- **Timer Management**: Pause now properly stops setInterval timer, resume restarts auto-refresh
- **Editor Utility Methods**: Added missing getItemDisplayName and isMediaFile methods to MediaCardEditor
- **Media Browser**: Resolved JavaScript errors when opening media browser from editor
- **Rapid Cycling**: Fixed performance issues with scanning 975+ files causing browser lag
- **Debug Mode**: Debug mode configuration now works properly
- **Component Update Loops**: Added hasInitializedHass flag to prevent infinite update cycles

### Added

- Debug mode configuration option with proper logging controls
- Startup protection mechanisms to prevent initialization issues
- Scan overlap protection to prevent multiple simultaneous folder scans

## [1.0.22] - 2025-08-31

### Fixed
- **CRITICAL**: Removed problematic dynamic imports that were causing Home Assistant interface to become unresponsive
- Fixed media browser dialog attempting to import non-existent HA internal modules
- Removed voice assistant action option (not supported in custom cards)

### Changed
- Media browser now uses custom dialog fallback by default (more reliable)
- Removed voice assistant from interaction options in editor UI

## [1.0.21] - 2025-08-31

### Added
- Full interaction support matching Home Assistant picture card standards
- Tap action configuration (single tap/click)
- Hold action configuration (tap and hold for 0.5+ seconds)
- Double tap action configuration (quick double tap/click)
- Action types: more-info, toggle, perform-action, navigate, url, none
- Service call support with entity targeting and JSON data
- Navigation support with path specification
- External URL opening capability  
- Confirmation dialog support for destructive actions
- Visual cursor feedback when interactions are configured

## [1.0.20] - 2025-08-31

### Changed
- Borderless design for cards without titles - matches native HA picture card appearance
- Improved visual consistency when no title is configured

## [1.0.19] - 2025-08-31

### Fixed
- Video muted option now properly shows mute icon in browser controls
- Muted state preserved during auto-refresh cycles
- Enhanced video control visibility and interaction

## [1.0.18] - 2025-08-30

### Changed
- Removed version number from card display name for cleaner appearance
- Enhanced placeholder design with larger movie icon and better messaging
- Cleaned up default configuration examples

### Fixed
- Media browser dialog interaction issues resolved
- Improved theme consistency across light/dark modes

## [1.0.17] - 2025-08-30

### Added
- Auto-refresh functionality for monitoring file changes
- Manual refresh button option
- Video controls (autoplay, loop, muted)
- Smart caching with Last-Modified header checking
- Theme-consistent styling throughout

### Fixed
- Media-source URL resolution and authentication
- Media browser dialog click-through issues
- Video playback state preservation during refresh

## [1.0.0] - 2025-08-30

### Added
- Initial release
- Image and video display support
- GUI media browser for file selection
- Home Assistant theme integration
- Media validation and error handling
- Responsive design for all screen sizes<|MERGE_RESOLUTION|>--- conflicted
+++ resolved
@@ -1,5 +1,3 @@
-<<<<<<< HEAD
-=======
 ## v5.6.2 - 2025-12-18
 
 ### Fixed
@@ -9,7 +7,6 @@
   - Solution: Removed timer restart from automatic navigation methods
   - Timer now expires naturally during slideshow auto-advance
   - Timer only restarts on manual user actions (navigation zones, action buttons)
-  - Added debug logging to track timer lifecycle
 
 ### Added
 - **Smart Touchscreen Timeout for Action Buttons**: Dynamic timeout scales with number of visible buttons
@@ -19,7 +16,6 @@
   - Touchscreen-only feature, mouse hover behavior unchanged
   - Provides adequate time to select buttons without accidental dismissal
 
->>>>>>> 2181f96d
 ## v5.6.1 - 2025-12-17
 
 ### Fixed
